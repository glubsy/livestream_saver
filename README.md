--- conflicted
+++ resolved
@@ -109,13 +109,8 @@
 
 # Dependencies
 
-<<<<<<< HEAD
 * python3.8
 * [pytube](https://github.com/pytube/pytube)
-=======
-* python 3.8
-* [pytube](https://github.com/pytube/pytube) 10.9.2
->>>>>>> c2e77c5e
 * ffmpeg (and ffprobe) to concatenate segments and merge them into one file 
 * [Pillow](https://pillow.readthedocs.io/en/stable/installation.html) (optional) to convert webp thumbnail
 
@@ -135,35 +130,6 @@
 
 # Configuration
 
-<<<<<<< HEAD
-The template config file `livestream_saver.cfg.template` is provided as an example. 
-Options can generally be overriden via command line arguments (except for hooks).
-
-
-## On-download started hook
-
-You can spawn a process of your choosing whenever we start downloading segments. This can be useful to spawn youtube-dl or yt-dlp in parallel for example.
-This can only be specified in the config file. Example:
-```
-download_started_hook = yt-dlp, --add-metadata, --embed-thumbnail, %VIDEO_URL%
-```
-Arguments are split on commas. 
-Placeholders will be replaced by the corresponding value:
-- `%VIDEO_URL%`: the URL of the live stream being currently downloaded
-- `%COOKIE_PATH%`: the path to the cookie file you have specified (in config, or CLI argument)
-
-Each section (`[channel_monitor]`, `[monitor]`, `[download]`) can have a different value. The `[DEFAULT]` section can be used as a fallback if none of them have such option specified.
-The command can be disabled and its output logged with the following options (placed in the **same section** as the affected command):
-```
-# Disable spawning the command above (same as commenting the command out)
-download_started_hook_enabled = false
-
-# Log command's output (both stdout & stderr)
-download_started_hook_logged = true
-```
-You can also skip the downloading phase with the following option:
-```
-=======
 The template config file `livestream_saver.cfg.template` is provided as an example. The default path should be `~/.config/livestream_saver/livestream_saver.cfg` (On Windows, it is read directly from your base user directory).
 A lot of options can be overriden via command line arguments. See the --help message for details.
 
@@ -198,7 +164,6 @@
 ```
 You can also skip the downloading phase every time with the following option:
 ```ini
->>>>>>> c2e77c5e
 # Skip download phase and only run the subprocess when a stream has started
 skip_download = true
 ```
@@ -231,11 +196,5 @@
 * Fetch segments in parallel to catch up faster.
 * Make sure age-restricted videos are not blocked (we rely on Pytube for this).
 * Monitor Twitch channels.
-<<<<<<< HEAD
-* Integrate yt-dlp and streamlink as secondary back-ends.
-* Add user-supplied command after merge successful.
-* Make Docker image and a web-interface.
-=======
 * Make Docker container.
-* Make web interface.
->>>>>>> c2e77c5e
+* Make web interface.