--- conflicted
+++ resolved
@@ -132,14 +132,11 @@
                 if vid.get("upcoming"):
                     self.trigger_hook('on_upcoming_detected', vid)
         else:
-<<<<<<< HEAD
             # FIXME BUG
             # Comparing dictionaries, this does not work. Need a class
             # to compare against one property.
             # This explains why the same videos are advertised multiple times.
-=======
             known_ids = [v["videoId"] for v in self._community_videos]
->>>>>>> db61b1ea
             new_comm_videos = [
                 v for v in community_videos if v["videoId"] not in known_ids
             ]
@@ -176,14 +173,11 @@
                 if vid.get("upcoming"):
                     self.trigger_hook('on_upcoming_detected', vid)
         else:
-<<<<<<< HEAD
             # FIXME BUG
             # Comparing dictionaries, this does not work. Need a class
             # to compare against one property.
             # This explains why the same videos are advertised multiple times.
-=======
             known_ids = [v["videoId"] for v in self._public_videos]
->>>>>>> db61b1ea
             new_pub_videos = [
                 v for v in public_videos if v["videoId"] not in known_ids
             ]
@@ -235,14 +229,11 @@
                 # if vid.get('upcoming') and vid.get('isLive'):
                 self.trigger_hook('on_upcoming_detected', vid)
         else:
-<<<<<<< HEAD
             # FIXME BUG
             # Comparing dictionaries, this does not work. Need a class
             # to compare against one property.
             # This explains why the same videos are advertised multiple times.
-=======
             known_ids = [v["videoId"] for v in self._upcoming_videos]
->>>>>>> db61b1ea
             new_upcoming_videos = [
                 v for v in upcoming_videos if v["videoId"] not in known_ids
             ]
