--- conflicted
+++ resolved
@@ -19,11 +19,6 @@
 from http.client import IncompleteRead
 import xml.etree.ElementTree as ET
 
-import pytube.cipher
-<<<<<<< HEAD
-from pytube import Stream, StreamQuery, itags
-=======
->>>>>>> d0a06d1b
 import pytube
 import pytube.exceptions
 # import aiohttp
@@ -31,14 +26,10 @@
 from livestream_saver import exceptions
 from livestream_saver import extract
 from livestream_saver import util
-<<<<<<< HEAD
 from livestream_saver.constants import *
 # import livestream_saver
 from livestream_saver.request import ASession as Session
-=======
 from livestream_saver.notifier import NotificationDispatcher
-from livestream_saver.request import YoutubeUrllibSession
->>>>>>> d0a06d1b
 from livestream_saver.hooks import is_wanted_based_on_metadata
 
 SYSTEM = system()
@@ -71,6 +62,217 @@
         # (with &ucbcb=1) and force us to update cookies again. YT is very picky
         # about that. Let's just avoid it.
         self.watch_url = f"https://www.youtube.com/watch?v={self.video_id}"
+
+
+class BaseURL(str):
+    """Wrapper class to handle incrementing segment number in various URL formats."""
+    def __new__(cls, content):
+        return str.__new__(cls,
+            content[:-1] if content.endswith("/") else content)
+
+    def add_seg(self, seg_num: int):
+        raise NotImplementedError()
+
+
+class ParamURL(BaseURL):
+    """Old-school url with parameters."""
+    def add_seg(self, seg_num: int) -> str:
+        return self + f"&sq={seg_num}"
+
+
+class PathURL(BaseURL):
+    """URL made with lots of "/" for them fancy new APIs."""
+    def add_seg(self, seg_num: int) -> str:
+        return self + f"/sq/{seg_num}"
+
+
+class YoutubeLiveStream():
+    def __init__(
+        self,
+        url: str,
+        output_dir: Path,
+        session: YoutubeUrllibSession,
+        notifier: NotificationDispatcher,
+        video_id: Optional[str] = None,
+        max_video_quality: Optional[str] = None,
+        hooks: Dict = {},
+        skip_download = False,
+        filters: Dict[str, re.Pattern] = {},
+        log_level = logging.INFO
+    ) -> None:
+
+        self.session = session
+        self.url = url
+        self.max_video_quality = max_video_quality
+        self.video_id = video_id if video_id is not None \
+                                 else extract.get_video_id(url)
+
+        self._js: Optional[str] = None  # js fetched by js_url
+        self._js_url: Optional[str] = None  # the url to the js, parsed from watch html
+
+        self._watch_html: Optional[str] = None
+        self._embed_html: Optional[str] = None
+
+        self._json: Optional[Dict] = {}
+
+        self.hooks = hooks
+        self.skip_download = skip_download
+
+        # NOTE if "www" is omitted, it might force a redirect on YT's side
+        # (with &ucbcb=1) and force us to update cookies again. YT is very picky
+        # about that. Let's just avoid it.
+        self.watch_url = f"https://www.youtube.com/watch?v={self.video_id}"
+        self.embed_url = f"https://www.youtube.com/embed/{self.video_id}"
+
+        self._author: Optional[str] = None
+        self._title: Optional[str] = None
+        self._publish_date: Optional[datetime] = None
+        self.video_itag = None
+        self.audio_itag = None
+
+        self._player_config_args: Optional[Dict] = None
+        self._player_response: Optional[Dict] = None
+        self._fmt_streams: Optional[List[pytube.Stream]] = None
+
+        self._chosen_itags: Dict = {}
+
+        self._download_date: Optional[str] = None
+        self._scheduled_timestamp = None
+        self._start_time: Optional[str] = None
+
+        self._age_restricted: Optional[bool] = None
+
+        self.video_base_url = None
+        self.audio_base_url = None
+        self.seg = 0
+        self.seg_attempt = 0
+        self.status = Status.OFFLINE
+        self.done = False
+        self.error = None
+        self.mpd = None
+
+        self.output_dir = output_dir
+        if not self.output_dir.exists():
+            util.create_output_dir(
+                output_dir=output_dir, video_id=None
+            )
+
+        # self.output_dir = output_dir \
+        #     if output_dir.exists() \
+        #     else util.create_output_dir(
+        #         output_dir=output_dir, video_id=None
+        #     )
+
+        self.logger = self.setup_logger(self.output_dir, log_level)
+        self.notifier = notifier
+
+        self.video_outpath = self.output_dir / 'vid'
+        self.audio_outpath = self.output_dir / 'aud'
+
+        self.allow_regex: Optional[re.Pattern] = filters.get("allow_regex")
+        self.block_regex: Optional[re.Pattern] = filters.get("block_regex")
+
+    def setup_logger(self, output_path, log_level):
+        if isinstance(log_level, str):
+            log_level = str.upper(log_level)
+
+        # We need to make an independent logger (with no parent) in order to
+        # avoid using the parent logger's handlers, although we are writing
+        # to the same file.
+        logger = logging.getLogger("download" + "." + self.video_id)
+
+        if self.skip_download:
+            # Increase level filter because we don't care as much
+            logger.setLevel(logging.WARNING)
+            return logger
+
+        if logger.hasHandlers():
+            logger.debug(
+                f"Logger {logger} already had handlers!"
+            )
+            return logger
+
+        logger.setLevel(logging.DEBUG)
+        # File output
+        logfile = logging.FileHandler(
+            filename=output_path / "download.log", delay=True, encoding='utf-8'
+        )
+        logfile.setLevel(logging.DEBUG)
+        formatter = logging.Formatter(
+            '%(asctime)s - %(levelname)s - %(name)s - %(message)s'
+        )
+        logfile.setFormatter(formatter)
+        logger.addHandler(logfile)
+
+        # Console output
+        conhandler = logging.StreamHandler()
+        conhandler.setLevel(log_level)
+        conhandler.setFormatter(formatter)
+
+        def dumb_filter(record):
+            # if "Downloading segment" in record.msg:
+            # Only filter logRecords that came from our function
+            if record.funcName == "print_progress":
+                return False
+            return True
+
+        confilter = logging.Filter()
+        confilter.filter = dumb_filter
+        conhandler.addFilter(confilter)
+        logger.addHandler(conhandler)
+        return logger
+
+    def get_first_segment(self, paths) -> int:
+        """
+        Determine the first segment number from which we should download.
+        If some files are found in paths, get the last segment numbers from each
+        and return the lowest number of the two.
+        """
+        # The sequence number to start downloading from (acually starts at 0).
+        seg = 0
+
+        # Get the latest downloaded segment number,
+        # unless one directory holds an earlier segment than the other.
+        # video_last_segment = max([int(f[:f.index('.')]) for f in listdir(paths[0])])
+        # audio_last_segment = max([int(f[:f.index('.')]) for f in listdir(paths[1])])
+        # seg = min(video_last_segment, audio_last_segment)
+        seg = min([
+                max([int(f[:f.index('.')].split('_')[0])
+                for f in listdir(p)], default=1)
+                for p in paths
+            ])
+
+        # Step back one file just in case the latest segment got only partially
+        # downloaded (we want to overwrite it to avoid a corrupted segment)
+        if seg > 0:
+            self.logger.warning(f"An output directory already existed. \
+We assume a failed download attempt. Last segment available was {seg}.")
+            seg -= 1
+        return seg
+
+    def is_live(self) -> None:
+        if not self.json:
+            return
+
+        isLive = self.json.get('videoDetails', {}).get('isLive')
+        if isLive is not None and isLive is True:
+            self.status |= Status.LIVE
+        else:
+            self.status &= ~Status.LIVE
+
+        # Is this actually being streamed live?
+        val = None
+        for _dict in self.json.get('responseContext', {}).get('serviceTrackingParams', []):
+            param = _dict.get('params', [])
+            for key in param:
+                if key.get('key') == 'is_viewed_live':
+                    val = key.get('value')
+                    break
+        if val and val == "True":
+            self.status |= Status.VIEWED_LIVE
+        else:
+            self.status &= ~Status.VIEWED_LIVE
+        self.logger.debug(f"is_live() status {self.status}")
 
     def check_availability(self):
         """Skip this check to avoid raising pytube exceptions."""
@@ -104,624 +306,15 @@
         self._embed_html = self.session.make_request(url=self.embed_url)
         return self._embed_html
 
+
     @property
-    def js(self):
-        """Override for livestream_saver. We have to make the request ourselves
-        in order to pass the cookies."""
-        if not self.session:
-            return super().js
-        if self._js:
-            return self._js
-        if pytube.__js_url__ != self.js_url:
-            self._js = self.session.make_request(url=self.js_url)
-            pytube.__js__ = self._js
-            pytube.__js_url__ = self.js_url
-        else:
-            self._js = pytube.__js__
-
-        return self._js
-
-
-    # @property
-    # def fmt_streams(self):
-    #     """Returns a list of streams if they have been initialized.
-
-    #     If the streams have not been initialized, finds all relevant
-    #     streams and initializes them.
-    #     """
-    #     # For Livestream_saver, we should skip this check or risk hitting a
-    #     # pytube exception. Overriding it might be simpler...
-    #     # self.check_availability()
-    #     if self._fmt_streams:
-    #         return self._fmt_streams
-
-    #     self._fmt_streams = []
-
-    #     stream_manifest = pytube.extract.apply_descrambler(self.streaming_data)
-
-    #     # If the cached js doesn't work, try fetching a new js file
-    #     # https://github.com/pytube/pytube/issues/1054
-    #     try:
-    #         pytube.extract.apply_signature(stream_manifest, self.vid_info, self.js)
-    #     except pytube.exceptions.ExtractError:
-    #         # To force an update to the js file, we clear the cache and retry
-    #         self._js = None
-    #         self._js_url = None
-    #         pytube.__js__ = None
-    #         pytube.__js_url__ = None
-    #         pytube.extract.apply_signature(stream_manifest, self.vid_info, self.js)
-
-    #     # build instances of :class:`Stream <Stream>`
-    #     # Initialize stream objects
-    #     for stream in stream_manifest:
-    #         video = Stream(
-    #             stream=stream,
-    #             monostate=self.stream_monostate,
-    #         )
-    #         self._fmt_streams.append(video)
-
-    #     self.stream_monostate.title = self.title
-    #     self.stream_monostate.duration = self.length
-
-    #     return self._fmt_streams
-
-    # @property
-    # def title(self) -> str:
-    #     """Override for livestream_saver to avoid check_availabilty."""
-    #     if self._title:
-    #         return self._title
-    #     try:
-    #         # FIXME decode unicode escape sequences if any
-    #         self._title = self.vid_info['videoDetails']['title']
-    #     except KeyError as e:
-    #         self.logger.debug(f"KeyError in {self.video_id}.title: {e}")
-    #         # Check_availability will raise the correct exception in most cases
-    #         #  if it doesn't, ask for a report. - pytube
-    #         # self.check_availability()
-    #         # Yeah no. We'll do it ourselves, thank you.
-    #         self.parent.update_status()
-    #         raise pytube.exceptions.PytubeError(
-    #             (
-    #                 f'Exception while accessing title of {self.watch_url}. '
-    #                 'Please file a bug report at https://github.com/pytube/pytube'
-    #             )
-    #         )
-    #     return self._title
-
-    # @property
-    # def streams(self):
-    #     """Override for livestream_saver to avoid check_availability.
-    #     """
-    #     # self.check_availability()
-    #     return pytube.StreamQuery(self.fmt_streams)
-
-
-<<<<<<< HEAD
-class YoutubeLiveBroadcast():
-=======
-class BaseURL(str):
-    """Wrapper class to handle incrementing segment number in various URL formats."""
-    def __new__(cls, content):
-        return str.__new__(cls,
-            content[:-1] if content.endswith("/") else content)
-
-    def add_seg(self, seg_num: int):
-        raise NotImplementedError()
-
-
-class ParamURL(BaseURL):
-    """Old-school url with parameters."""
-    def add_seg(self, seg_num: int) -> str:
-        return self + f"&sq={seg_num}"
-
-
-class PathURL(BaseURL):
-    """URL made with lots of "/" for them fancy new APIs."""
-    def add_seg(self, seg_num: int) -> str:
-        return self + f"/sq/{seg_num}"
-
-
-class YoutubeLiveStream():
->>>>>>> d0a06d1b
-    def __init__(
-        self,
-        url: str,
-        output_dir: Path,
-<<<<<<< HEAD
-        session: Session,
-=======
-        session: YoutubeUrllibSession,
-        notifier: NotificationDispatcher,
->>>>>>> d0a06d1b
-        video_id: Optional[str] = None,
-        filter_args: Dict = {},
-        hooks: dict = {},
-        skip_download = False,
-        regex_filters = {},
-        log_level = logging.INFO
-    ) -> None:
-
-        self.session: Session = session
-        self.url = url
-        self.wanted_itags: Optional[Tuple] = None
-        self.filter_args = filter_args
-        self.video_id = video_id if video_id is not None \
-                                 else extract.get_video_id(url)
-        self._json: Dict = {}
-        self.ptyt = PytubeYoutube(url, session=session, parent=self)
-        self.download_start_triggered = False
-        self.hooks = hooks
-        self.skip_download = skip_download
-        self.selected_streams: set[Stream] = set()
-        self.video_stream = None
-        self.video_itag = None
-        self.audio_stream = None
-        self.audio_itag = None
-        self._scheduled_timestamp = None
-        self._start_time: Optional[str] = None
-        self.seg = 0
-<<<<<<< HEAD
-        self._status = Status.OFFLINE
-        self._has_started = False
-        self._has_ended = False
-=======
-        self.seg_attempt = 0
-        self.status = Status.OFFLINE
->>>>>>> d0a06d1b
-        self.done = False
-        self.error = None
-        self.mpd = None
-
-        # Create output dir first in order to store log in it
-        self.output_dir = output_dir
-        if not self.output_dir.exists():
-            util.create_output_dir(
-                output_dir=output_dir, video_id=None
-            )
-
-        # global logger
-        self.logger = setup_logger(self.output_dir, log_level, self.video_id)
-
-<<<<<<< HEAD
-        # self.video_outpath = self.output_dir / 'vid'
-        # self.audio_outpath = self.output_dir / 'aud'
-=======
-        self.logger = self.setup_logger(self.output_dir, log_level)
-        self.notifier = notifier
->>>>>>> d0a06d1b
-
-        self.allow_regex: Optional[re.Pattern] = regex_filters.get("allow_regex")
-        self.block_regex: Optional[re.Pattern] = regex_filters.get("block_regex")
-
-    @property
-    def streams(self) -> StreamQuery:
-        return self.ptyt.streams
-
-    def print_available_streams(self, logger: logging.Logger = None) -> None:
-        if logger is None:
-            logger = self.logger
-        if len(self.streams) == 0:
-            raise Exception("No stream available.")
-        for s in self.streams:
-            logger.info(
-                "Available {}".format(s.__repr__().replace(' ', '\t'))
-            )
-
-    def filter_streams(
-        self,
-        vcodec: str = "mp4",
-        acodec: str = "mp4",
-        itags: Optional[str] = None,
-        maxq: Optional[str] = None
-    ) -> None:
-        """Sets the selected_streams property to a Set of streams selected from
-        user supplied parameters (itags, or max quality threshold)."""
-        self.logger.debug(f"Filtering streams: itag {itags}, maxq {maxq}")
-
-        submitted_itags = util.split_by_plus(itags)
-
-        selected_streams: Set[Stream] = set()
-        # If an itag is supposed to provide a video track, we assume
-        # the user wants a video track. Same goes for audio.
-        wants_video = wants_audio = True
-        invalid_itags = None
-
-        if submitted_itags is not None:
-            wants_video, wants_audio, invalid_itags = \
-                util.check_available_tracks_from_itags(submitted_itags)
-            if invalid_itags:
-                # However, if we discarded an itag, we cannot be sure of what
-                # the user really wanted. We assume they wanted both.
-                self.logger.warning(f"Invalid itags {invalid_itags} supplied.")
-                wants_video = wants_audio = True
-
-            submitted_itags = tuple(
-                itag for itag in submitted_itags if itag not in invalid_itags
-            )
-
-        found_by_itags = set()
-        itags_not_found = set()
-        if submitted_itags:
-            for itag in submitted_itags:
-                # if available_stream := util.stream_by_itag(itag, self.streams):
-                if available_stream := self.streams.get_by_itag(itag):
-                    found_by_itags.add(available_stream)
-                else:
-                    itags_not_found.add(itag)
-                    self.logger.warning(
-                        f"itag {itag} could not be found among available streams.")
-
-            # This is exactly what the user wanted
-            # FIXME fail if we have specified 2 progressive streams?
-            if found_by_itags and len(found_by_itags) == len(submitted_itags) \
-            and not invalid_itags:
-                self.selected_streams = found_by_itags
-                return
-            elif found_by_itags:
-                selected_streams = found_by_itags
-
-            if len(found_by_itags) == 0:
-                self.logger.warning(
-                    "Could not find any of the specified itags "
-                    f"\"{submitted_itags}\" among the available streams."
-                )
-
-<<<<<<< HEAD
-        missing_audio = True
-        missing_video = True
-
-        for stream in selected_streams:
-            self.selected_streams.add(stream)
-            # At least one stream should be enough since it has both video/audio
-            if stream.is_progressive:
-                self.selected_streams = selected_streams
-                return
-            if stream.includes_audio_track:
-                missing_audio = False
-            if stream.includes_video_track:
-                missing_video = False
-
-        if missing_video and wants_video:
-            video_stream = self._filter_streams(
-                tracktype="video", codec=vcodec, maxq=maxq
-=======
-        if self.skip_download:
-            # Increase level filter because we don't care as much
-            logger.setLevel(logging.WARNING)
-            return logger
-
-        if logger.hasHandlers():
-            logger.debug(
-                f"Logger {logger} already had handlers!"
->>>>>>> d0a06d1b
-            )
-            self.selected_streams.add(video_stream)
-
-        if missing_audio and wants_audio:
-            for stream in self.selected_streams:
-                if stream.is_progressive:
-                    # We already have an audio track
-                    return
-
-            # No quality limit for now on audio
-            audio_stream = self._filter_streams(
-                tracktype="audio", codec=acodec, maxq=None
-            )
-            self.selected_streams.add(audio_stream)
-
-<<<<<<< HEAD
-        if not self.selected_streams:
-            raise Exception(f"No stream assigned to {self.video_id} object!")
-        else:
-            # We emulate an initializator because no idea how to subclass
-            # pytube.Stream other than with a monkeypatch
-            # TODO: see https://stackoverflow.com/questions/100003/what-are-metaclasses-in-python?rq=1
-            for stream in self.selected_streams:
-                stream.parent = self
-                stream.logger = self.logger
-                stream.missing_segs = []
-                stream.start_seg = 0
-                stream.current_seg = 0
-                # stream.async_download = async_download
-                stream.async_download = MethodType(async_download, stream)
-                stream.fname_suffix = stream.type[1:] if stream.is_adaptive else "a+v"
-                stream.dir_suffix = "f" + str(stream.itag)
-
-    def _filter_streams(
-        self,
-        tracktype: str,
-        codec: str,
-        maxq: Optional[str] = None) -> Stream:
-        """
-        tracktype == video or audio
-        codec == mp4, mov, webm...
-        Coalesce filters depending on user-specified criteria.
-        """
-        if tracktype == "video":
-            custom_filters = self.generate_custom_filter(maxq)
-            criteria = "resolution"
-        else:
-            custom_filters = None
-            criteria = "abr"
-
-        q = LifoQueue(maxsize=5)
-        self.logger.debug(f"Filtering {tracktype} streams by type: \"{codec}\"")
-        streams = self.streams.filter(
-            subtype=codec, type=tracktype
-        )
-
-        if len(streams) == 0:
-            self.logger.debug(
-                f"No {tracktype} streams for type: \"{codec}\". "
-                "Falling back to filtering without any criterium."
-            )
-            streams = self.streams.filter(type=tracktype)
-
-        self.logger.debug(f"Pushing onto stack: {streams}")
-        q.put(streams)
-
-        # This one will usually be empty for livestreams anyway
-        # NOTE the if statement is not really necessary, we could push
-        # an empty query, it would not matter much in the end
-        if progressive_streams := streams.filter(progressive=True):
-            self.logger.debug(
-                f"Pushing progressive {tracktype} streams to stack: {progressive_streams}"
-            )
-            q.put(progressive_streams)
-
-        # Prefer adaptive to progressive, so we do this last in order to
-        # put on top of the stack and test it first
-        if adaptive_streams := streams.filter(adaptive=True):
-            self.logger.debug(
-                f"Pushing adaptive {tracktype} streams to stack: {adaptive_streams}"
-            )
-            q.put(adaptive_streams)
-
-        selected_stream = None
-        while not selected_stream:
-            query = q.get()
-            # Filter anything above our maximum desired resolution
-            query = query.filter(custom_filter_functions=custom_filters) \
-                .order_by(criteria).desc()
-            selected_stream = query.first()
-            if q.empty():
-                break
-
-        if not selected_stream:
-            self.logger.critical(
-                f"Could not get a specified {tracktype} stream! "
-            )
-            selected_stream = self.streams.filter(type=tracktype) \
-                .order_by(criteria).desc().first()
-            self.logger.critical(
-                f"Falling back to best quality available: {selected_stream}"
-            )
-        else:
-            self.logger.info(f"Selected {tracktype} stream: {selected_stream}")
-
-        return selected_stream
-
-    def generate_custom_filter(self, maxq: Optional[str]) -> Optional[List]:
-        """Generate a list of (currently one) callback functions to use in
-        pytube.StreamQuery to filter streams up to a specified maximum
-        resolution, or average bitrate (although we don't use audio bitrate)."""
-        if maxq is None:
-            return None
-
-        def as_int_re(res_or_abr: str) -> Optional[int]:
-            if res_or_abr is None:
-                return None
-            as_int = None
-            # looks for "1080p" or "48kbps", either a resolution or abr
-            if match := re.search(r"(\d{3,4})(p)?|(\d{2,4})(kpbs)?", res_or_abr):
-                as_int = int(match.group(1))
-            return as_int
-
-        i_maxq = None
-        if maxq is not None:
-            i_maxq = as_int_re(maxq)
-            # if match := re.search(r"(\d{3,4})(p)?|(\d{2,4}(kpbs)?", maxq):
-            #     maxq = int(match.group(1))
-            if i_maxq is None:
-                self.logger.warning(
-                    f"Max resolution setting \"{maxq}\" is incorrect. "
-                    "Defaulting to best video quality available."
-                )
-        elif isinstance(maxq, int):
-            i_maxq = maxq
-
-        custom_filters = None
-        if i_maxq is not None:  # int
-            def resolution_filter(s: Stream) -> bool:
-                res_int = as_int_re(s.resolution)
-                if res_int is None:
-                    return False
-                return res_int <= i_maxq
-
-            def abitrate_filter(s: Stream) -> bool:
-                res_int = as_int_re(s.abr)
-                if res_int is None:
-                    return False
-                return res_int <= i_maxq
-
-            # FIXME currently we don't use audio track filtering and we take
-            # the highest abr available.
-            if "kpbs" in maxq:
-                custom_filters = [abitrate_filter]
-            else:
-                custom_filters = [resolution_filter]
-        return custom_filters
-
-    @property
-    def title(self):
-        return self.ptyt.title
-
-    @property
-    def video_streams(self):
-        return (s for s in self.streams if s.includes_video_track())
-
-    @property
-    def audio_streams(self):
-        return (s for s in self.streams if s.includes_audio_track())
-
-    # was is_live()
-    def live_status(self, force_update=False) -> None:
-        if force_update:
-            self.ptyt._watch_html = None
-            self._json = {}
-
-=======
-    def get_first_segment(self, paths) -> int:
-        """
-        Determine the first segment number from which we should download.
-        If some files are found in paths, get the last segment numbers from each
-        and return the lowest number of the two.
-        """
-        # The sequence number to start downloading from (acually starts at 0).
-        seg = 0
-
-        # Get the latest downloaded segment number,
-        # unless one directory holds an earlier segment than the other.
-        # video_last_segment = max([int(f[:f.index('.')]) for f in listdir(paths[0])])
-        # audio_last_segment = max([int(f[:f.index('.')]) for f in listdir(paths[1])])
-        # seg = min(video_last_segment, audio_last_segment)
-        seg = min([
-                max([int(f[:f.index('.')].split('_')[0])
-                for f in listdir(p)], default=1)
-                for p in paths
-            ])
-
-        # Step back one file just in case the latest segment got only partially
-        # downloaded (we want to overwrite it to avoid a corrupted segment)
-        if seg > 0:
-            self.logger.warning(f"An output directory already existed. \
-We assume a failed download attempt. Last segment available was {seg}.")
-            seg -= 1
-        return seg
-
-    def is_live(self) -> None:
->>>>>>> d0a06d1b
-        if not self.json:
-            return
-
-        isLive = self.json.get('videoDetails', {}).get('isLive')
-        if isLive is not None and isLive is True:
-            self._status |= Status.LIVE
-        else:
-            self._status &= ~Status.LIVE
-
-        # Is this actually being streamed live?
-        val = None
-        for _dict in self.json.get('responseContext', {}) \
-        .get('serviceTrackingParams', []):
-            param = _dict.get('params', [])
-            for key in param:
-                if key.get('key') == 'is_viewed_live':
-                    val = key.get('value')
-                    break
-        if val and val == "True":
-            self._status |= Status.VIEWED_LIVE
-        else:
-            self._status &= ~Status.VIEWED_LIVE
-
-        self.logger.debug(f"is_live() status is now {self._status}")
-
-
-    def status(self, update=False) -> Status:
-        """Check if the stream is still reported as being 'live' and update
-        the status property accordingly."""
-        if update:
-            self.ptyt._watch_html = None
-            self._json = {}
-
-        if not self.json:
-            raise Exception("Missing json data during status check")
-
-        status = self._status
-
-        self.logger.info("Stream seems to be viewed live. Good.") \
-        if self._status & Status.VIEWED_LIVE \
-        else self.logger.warning(
-            "Stream is not being viewed live. This might not work!"
-        )
-
-        # Check if video is indeed available through its reported status.
-        playabilityStatus = self.json.get('playabilityStatus', {})
-        status = playabilityStatus.get('status')
-
-        if status == 'LIVE_STREAM_OFFLINE':
-            self._status |= Status.OFFLINE
-
-            scheduled_time = self.scheduled_timestamp
-            if scheduled_time is not None:
-                self._status |= Status.WAITING
-
-                # self._scheduled_timestamp = scheduled_time
-                reason = playabilityStatus.get('reason', 'No reason found.')
-
-                self.logger.info(f"Scheduled start time: {scheduled_time} \
-({datetime.utcfromtimestamp(scheduled_time)} UTC). We wait...")
-                # FIXME use local time zone for more accurate display of time
-                # for example: https://dateutil.readthedocs.io/
-                self.logger.warning(f"{reason}")
-
-                raise exceptions.WaitingException(
-                    self.video_id, reason, scheduled_time
-                )
-
-            elif (Status.LIVE | Status.VIEWED_LIVE) not in self._status:
-                raise exceptions.WaitingException(
-                    self.video_id,
-                    playabilityStatus.get('reason', 'No reason found.')
-                )
-
-            raise exceptions.OfflineException(
-                self.video_id,
-                playabilityStatus.get('reason', 'No reason found.')
-            )
-
-        elif status == 'LOGIN_REQUIRED':
-            raise exceptions.NoLoginException(
-                self.video_id,
-                playabilityStatus.get('reason', 'No reason found.')
-            )
-
-        elif status == 'UNPLAYABLE':
-            raise exceptions.UnplayableException(
-                self.video_id,
-                playabilityStatus.get('reason', 'No reason found.')
-            )
-
-        elif status != 'OK':
-            subreason = playabilityStatus.get('errorScreen', {})\
-                                         .get('playerErrorMessageRenderer', {})\
-                                         .get('subreason', {})\
-                                         .get('simpleText', \
-                                              'No subreason found in JSON.')
-            self.logger.warning(
-                f"Livestream {self.video_id} playability status is: {status}"
-                f"{playabilityStatus.get('reason', 'No reason found')}. "
-                f"Sub-reason: {subreason}"
-            )
-            self._status &= ~Status.AVAILABLE
-            # return
-        else: # status == 'OK'
-            self._status |= Status.AVAILABLE
-            self._status &= ~Status.OFFLINE
-            self._status &= ~Status.WAITING
-
-        self.logger.info(f"Stream status {self._status}")
-
-        return self._status
-
-    @property
-    def json(self) -> dict:
-        """Return the extracted json from html and update some states in the
-        process."""
+    def json(self):
         if self._json:
             return self._json
         try:
-            json_string = extract.initial_player_response(self.ptyt.watch_html)
+            # json_string = extract.initial_player_response(self.watch_html)
+            # API request with ANDROID client gives us a pre-signed URL
+            json_string = self.session.make_api_request(self.video_id)
             self._json = extract.str_as_json(json_string)
             self.session.is_logged_out(self._json)
 
@@ -737,16 +330,13 @@
 
         if not self._json:
             self.logger.critical(
-                f"WARNING: invalid JSON for {self.ptyt.watch_url}: {self._json}"
-            )
-            self._status &= ~Status.AVAILABLE
+                f"WARNING: invalid JSON for {self.watch_url}: {self._json}"
+            )
+            self.status &= ~Status.AVAILABLE
 
         return self._json
 
     @property
-<<<<<<< HEAD
-    def start_time(self) -> Optional[str]:
-=======
     def publish_date(self):
         """Get the publish date.
 
@@ -874,13 +464,14 @@
 
     @property
     def js(self):
+        """Override for livestream_saver. We have to make the request ourselves
+        in order to pass the cookies."""
+        if not self.session:
+            return super().js
         if self._js:
             return self._js
-
-        # If the js_url doesn't match the cached url, fetch the new js and update
-        #  the cache; otherwise, load the cache.
         if pytube.__js_url__ != self.js_url:
-            self._js = pytube.request.get(self.js_url)
+            self._js = self.session.make_request(url=self.js_url)
             pytube.__js__ = self._js
             pytube.__js_url__ = self.js_url
         else:
@@ -888,56 +479,391 @@
 
         return self._js
 
+
+    # @property
+    # def fmt_streams(self):
+    #     """Returns a list of streams if they have been initialized.
+
+    #     If the streams have not been initialized, finds all relevant
+    #     streams and initializes them.
+    #     """
+    #     # For Livestream_saver, we should skip this check or risk hitting a
+    #     # pytube exception. Overriding it might be simpler...
+    #     # self.check_availability()
+    #     if self._fmt_streams:
+    #         return self._fmt_streams
+
+    #     self._fmt_streams = []
+
+    #     stream_manifest = pytube.extract.apply_descrambler(self.streaming_data)
+
+    #     # If the cached js doesn't work, try fetching a new js file
+    #     # https://github.com/pytube/pytube/issues/1054
+    #     try:
+    #         pytube.extract.apply_signature(stream_manifest, self.vid_info, self.js)
+    #     except pytube.exceptions.ExtractError:
+    #         # To force an update to the js file, we clear the cache and retry
+    #         self._js = None
+    #         self._js_url = None
+    #         pytube.__js__ = None
+    #         pytube.__js_url__ = None
+    #         pytube.extract.apply_signature(stream_manifest, self.vid_info, self.js)
+
+    #     # build instances of :class:`Stream <Stream>`
+    #     # Initialize stream objects
+    #     for stream in stream_manifest:
+    #         video = Stream(
+    #             stream=stream,
+    #             monostate=self.stream_monostate,
+    #         )
+    #         self._fmt_streams.append(video)
+
+    #     self.stream_monostate.title = self.title
+    #     self.stream_monostate.duration = self.length
+
+    #     return self._fmt_streams
+
+    # @property
+    # def title(self) -> str:
+    #     """Override for livestream_saver to avoid check_availabilty."""
+    #     if self._title:
+    #         return self._title
+    #     try:
+    #         # FIXME decode unicode escape sequences if any
+    #         self._title = self.vid_info['videoDetails']['title']
+    #     except KeyError as e:
+    #         self.logger.debug(f"KeyError in {self.video_id}.title: {e}")
+    #         # Check_availability will raise the correct exception in most cases
+    #         #  if it doesn't, ask for a report. - pytube
+    #         # self.check_availability()
+    #         # Yeah no. We'll do it ourselves, thank you.
+    #         self.parent.update_status()
+    #         raise pytube.exceptions.PytubeError(
+    #             (
+    #                 f'Exception while accessing title of {self.watch_url}. '
+    #                 'Please file a bug report at https://github.com/pytube/pytube'
+    #             )
+    #         )
+    #     return self._title
+
+    # @property
+    # def streams(self):
+    #     """Override for livestream_saver to avoid check_availability.
+    #     """
+    #     # self.check_availability()
+    #     return pytube.StreamQuery(self.fmt_streams)
+
+
+class YoutubeLiveBroadcast():
+    def __init__(
+        self,
+        url: str,
+        output_dir: Path,
+        session: Session,
+        notifier: NotificationDispatcher,
+        video_id: Optional[str] = None,
+        filter_args: Dict = {},
+        hooks: dict = {},
+        skip_download = False,
+        regex_filters = {},
+        log_level = logging.INFO
+    ) -> None:
+
+        self.session: Session = session
+        self.url = url
+        self.wanted_itags: Optional[Tuple] = None
+        self.filter_args = filter_args
+        self.video_id = video_id if video_id is not None \
+                                 else extract.get_video_id(url)
+        self._json: Dict = {}
+        self.ptyt = PytubeYoutube(url, session=session, parent=self)
+        self.download_start_triggered = False
+        self.hooks = hooks
+        self.skip_download = skip_download
+        self.selected_streams: set[pytube.Stream] = set()
+        self.video_stream = None
+        self.video_itag = None
+        self.audio_stream = None
+        self.audio_itag = None
+        self._scheduled_timestamp = None
+        self._start_time: Optional[str] = None
+        self.seg = 0
+        self._status = Status.OFFLINE
+        self._has_started = False
+        self._has_ended = False
+        self.done = False
+        self.error = None
+
+        # Create output dir first in order to store log in it
+        self.output_dir = output_dir
+        if not self.output_dir.exists():
+            util.create_output_dir(
+                output_dir=output_dir, video_id=None
+            )
+
+        # global logger
+        self.logger = setup_logger(self.output_dir, log_level, self.video_id)
+
+        # self.video_outpath = self.output_dir / 'vid'
+        # self.audio_outpath = self.output_dir / 'aud'
+
+        self.allow_regex: Optional[re.Pattern] = regex_filters.get("allow_regex")
+        self.block_regex: Optional[re.Pattern] = regex_filters.get("block_regex")
+
     @property
-    def player_response(self) -> Optional[Dict]:
-        """The player response contains subtitle information and video details."""
-        if self._player_response:
-            return self._player_response
-
-        if isinstance(self.player_config_args["player_response"], str):
-            self._player_response = loads(
-                self.player_config_args["player_response"]
-            )
+    def streams(self) -> StreamQuery:
+        return self.ptyt.streams
+
+    def print_available_streams(self, logger: logging.Logger = None) -> None:
+        if logger is None:
+            logger = self.logger
+        if len(self.streams) == 0:
+            raise Exception("No stream available.")
+        for s in self.streams:
+            logger.info(
+                "Available {}".format(s.__repr__().replace(' ', '\t'))
+            )
+
+    def filter_streams(
+        self,
+        vcodec: str = "mp4",
+        acodec: str = "mp4",
+        itags: Optional[str] = None,
+        maxq: Optional[str] = None
+    ) -> None:
+        """Sets the selected_streams property to a Set of streams selected from
+        user supplied parameters (itags, or max quality threshold)."""
+        self.logger.debug(f"Filtering streams: itag {itags}, maxq {maxq}")
+
+        submitted_itags = util.split_by_plus(itags)
+
+        selected_streams: Set[Stream] = set()
+        # If an itag is supposed to provide a video track, we assume
+        # the user wants a video track. Same goes for audio.
+        wants_video = wants_audio = True
+        invalid_itags = None
+
+        if submitted_itags is not None:
+            wants_video, wants_audio, invalid_itags = \
+                util.check_available_tracks_from_itags(submitted_itags)
+            if invalid_itags:
+                # However, if we discarded an itag, we cannot be sure of what
+                # the user really wanted. We assume they wanted both.
+                self.logger.warning(f"Invalid itags {invalid_itags} supplied.")
+                wants_video = wants_audio = True
+
+            submitted_itags = tuple(
+                itag for itag in submitted_itags if itag not in invalid_itags
+            )
+
+        found_by_itags = set()
+        itags_not_found = set()
+        if submitted_itags:
+            for itag in submitted_itags:
+                # if available_stream := util.stream_by_itag(itag, self.streams):
+                if available_stream := self.streams.get_by_itag(itag):
+                    found_by_itags.add(available_stream)
+                else:
+                    itags_not_found.add(itag)
+                    self.logger.warning(
+                        f"itag {itag} could not be found among available streams.")
+
+            # This is exactly what the user wanted
+            # FIXME fail if we have specified 2 progressive streams?
+            if found_by_itags and len(found_by_itags) == len(submitted_itags) \
+            and not invalid_itags:
+                self.selected_streams = found_by_itags
+                return
+            elif found_by_itags:
+                selected_streams = found_by_itags
+
+            if len(found_by_itags) == 0:
+                self.logger.warning(
+                    "Could not find any of the specified itags "
+                    f"\"{submitted_itags}\" among the available streams."
+                )
+
+        missing_audio = True
+        missing_video = True
+
+        for stream in selected_streams:
+            self.selected_streams.add(stream)
+            # At least one stream should be enough since it has both video/audio
+            if stream.is_progressive:
+                self.selected_streams = selected_streams
+                return
+            if stream.includes_audio_track:
+                missing_audio = False
+            if stream.includes_video_track:
+                missing_video = False
+
+        if missing_video and wants_video:
+            video_stream = self._filter_streams(
+                tracktype="video", codec=vcodec, maxq=maxq
+            )
+            self.selected_streams.add(video_stream)
+
+        if missing_audio and wants_audio:
+            for stream in self.selected_streams:
+                if stream.is_progressive:
+                    # We already have an audio track
+                    return
+
+            # No quality limit for now on audio
+            audio_stream = self._filter_streams(
+                tracktype="audio", codec=acodec, maxq=None
+            )
+            self.selected_streams.add(audio_stream)
+
+        if not self.selected_streams:
+            raise Exception(f"No stream assigned to {self.video_id} object!")
         else:
-            self._player_response = self.player_config_args["player_response"]
-        return self._player_response
+            # We emulate an initializator because no idea how to subclass
+            # pytube.Stream other than with a monkeypatch
+            # TODO: see https://stackoverflow.com/questions/100003/what-are-metaclasses-in-python?rq=1
+            for stream in self.selected_streams:
+                stream.parent = self
+                stream.logger = self.logger
+                stream.missing_segs = []
+                stream.start_seg = 0
+                stream.current_seg = 0
+                # stream.async_download = async_download
+                stream.async_download = MethodType(async_download, stream)
+                stream.fname_suffix = stream.type[1:] if stream.is_adaptive else "a+v"
+                stream.dir_suffix = "f" + str(stream.itag)
+
+    def _filter_streams(
+        self,
+        tracktype: str,
+        codec: str,
+        maxq: Optional[str] = None) -> Stream:
+        """
+        tracktype == video or audio
+        codec == mp4, mov, webm...
+        Coalesce filters depending on user-specified criteria.
+        """
+        if tracktype == "video":
+            custom_filters = self.generate_custom_filter(maxq)
+            criteria = "resolution"
+        else:
+            custom_filters = None
+            criteria = "abr"
+
+        q = LifoQueue(maxsize=5)
+        self.logger.debug(f"Filtering {tracktype} streams by type: \"{codec}\"")
+        streams = self.streams.filter(
+            subtype=codec, type=tracktype
+        )
+
+        if len(streams) == 0:
+            self.logger.debug(
+                f"No {tracktype} streams for type: \"{codec}\". "
+                "Falling back to filtering without any criterium."
+            )
+            streams = self.streams.filter(type=tracktype)
+
+        self.logger.debug(f"Pushing onto stack: {streams}")
+        q.put(streams)
+
+        # This one will usually be empty for livestreams anyway
+        # NOTE the if statement is not really necessary, we could push
+        # an empty query, it would not matter much in the end
+        if progressive_streams := streams.filter(progressive=True):
+            self.logger.debug(
+                f"Pushing progressive {tracktype} streams to stack: {progressive_streams}"
+            )
+            q.put(progressive_streams)
+
+        # Prefer adaptive to progressive, so we do this last in order to
+        # put on top of the stack and test it first
+        if adaptive_streams := streams.filter(adaptive=True):
+            self.logger.debug(
+                f"Pushing adaptive {tracktype} streams to stack: {adaptive_streams}"
+            )
+            q.put(adaptive_streams)
+
+        selected_stream = None
+        while not selected_stream:
+            query = q.get()
+            # Filter anything above our maximum desired resolution
+            query = query.filter(custom_filter_functions=custom_filters) \
+                .order_by(criteria).desc()
+            selected_stream = query.first()
+            if q.empty():
+                break
+
+        if not selected_stream:
+            self.logger.critical(
+                f"Could not get a specified {tracktype} stream! "
+            )
+            selected_stream = self.streams.filter(type=tracktype) \
+                .order_by(criteria).desc().first()
+            self.logger.critical(
+                f"Falling back to best quality available: {selected_stream}"
+            )
+        else:
+            self.logger.info(f"Selected {tracktype} stream: {selected_stream}")
+
+        return selected_stream
+
+    def generate_custom_filter(self, maxq: Optional[str]) -> Optional[List]:
+        """Generate a list of (currently one) callback functions to use in
+        pytube.StreamQuery to filter streams up to a specified maximum
+        resolution, or average bitrate (although we don't use audio bitrate)."""
+        if maxq is None:
+            return None
+
+        def as_int_re(res_or_abr: str) -> Optional[int]:
+            if res_or_abr is None:
+                return None
+            as_int = None
+            # looks for "1080p" or "48kbps", either a resolution or abr
+            if match := re.search(r"(\d{3,4})(p)?|(\d{2,4})(kpbs)?", res_or_abr):
+                as_int = int(match.group(1))
+            return as_int
+
+        i_maxq = None
+        if maxq is not None:
+            i_maxq = as_int_re(maxq)
+            # if match := re.search(r"(\d{3,4})(p)?|(\d{2,4}(kpbs)?", maxq):
+            #     maxq = int(match.group(1))
+            if i_maxq is None:
+                self.logger.warning(
+                    f"Max resolution setting \"{maxq}\" is incorrect. "
+                    "Defaulting to best video quality available."
+                )
+        elif isinstance(maxq, int):
+            i_maxq = maxq
+
+        custom_filters = None
+        if i_maxq is not None:  # int
+            def resolution_filter(s: Stream) -> bool:
+                res_int = as_int_re(s.resolution)
+                if res_int is None:
+                    return False
+                return res_int <= i_maxq
+
+            def abitrate_filter(s: Stream) -> bool:
+                res_int = as_int_re(s.abr)
+                if res_int is None:
+                    return False
+                return res_int <= i_maxq
+
+            # FIXME currently we don't use audio track filtering and we take
+            # the highest abr available.
+            if "kpbs" in maxq:
+                custom_filters = [abitrate_filter]
+            else:
+                custom_filters = [resolution_filter]
+        return custom_filters
 
     @property
-    def title(self) -> Optional[str]:
-        """Get the video title."""
-        if self._title:
-            return self._title
-
-        try:
-            # FIXME decode unicode escape sequences if any
-            self._title = self.player_response['videoDetails']['title']
-        except KeyError as e:
-            self.logger.debug(f"KeyError in {self.video_id}.title: {e}")
-            # Check_availability will raise the correct exception in most cases
-            #  if it doesn't, ask for a report.
-            # self.check_availability()
-            self.update_status()
-            raise pytube.exceptions.PytubeError(
-                (
-                    f'Exception while accessing title of {self.watch_url}. '
-                    'Please file a bug report at https://github.com/pytube/pytube'
-                )
-            )
-        return self._title
-
-    @title.setter
-    def title(self, value):
-        """Sets the title value."""
-        self._title = value
+    def title(self):
+        return self.ptyt.title
 
     @property
-    def description(self) -> Optional[str]:
-        """Get the video description.
-
-        :rtype: str
-        """
+    def decription(self):
         return self.player_response.get("videoDetails", {}).get("shortDescription")
-
 
     # # NOT USED
     # def populate_info(self):
@@ -970,7 +896,7 @@
         """
         # The last item seems to have the maximum size
         best_thumbnail = (
-            self.player_response.get("videoDetails", {})
+            self.ptyt.player_response.get("videoDetails", {})
             .get("thumbnail", {})
             .get("thumbnails", [{}])[-1]\
             .get('url')
@@ -981,7 +907,225 @@
 
     @property
     def start_time(self):
->>>>>>> d0a06d1b
+        if self._start_time:
+            return self._start_time
+        try:
+            # String reprensentation in UTC format
+            self._start_time = self.ptyt.player_response \
+                .get("microformat", {}) \
+                .get("playerMicroformatRenderer", {}) \
+                .get("liveBroadcastDetails", {}) \
+                .get("startTimestamp", None)
+        except Exception as e:
+            self.logger.debug(f"Error getting start_time: {e}")
+        return self._start_time
+
+    def author(self) -> str:
+        """Get the video author.
+        :rtype: str
+        """
+        if self._author:
+            return self._author
+        self._author = self.player_response.get(
+            "videoDetails", {}).get("author", "Author?")
+        return self._author
+
+    @author.setter
+    def author(self, value):
+        """Set the video author."""
+        self._author = value
+
+    def download_thumbnail(self):
+        # TODO write more thumbnail files in case the first one somehow
+        #  got updated.
+        thumbnail_path = self.output_dir / 'thumbnail'
+        if self.thumbnail_url and not path.exists(thumbnail_path):
+            try:
+                with closing(urlopen(self.thumbnail_url)) as in_stream:
+                    self.write_to_file(in_stream, thumbnail_path)
+            except Exception as e:
+                self.logger.warning(f"Error writing thumbnails: {e}")
+
+    def update_metadata(self):
+        if self.video_itag:
+            if info := pytube.itags.ITAGS.get(self.video_itag):
+                self.video_resolution = info[0]
+        if self.audio_itag:
+            if info := pytube.itags.ITAGS.get(self.audio_itag):
+                self.audio_bitrate = info[0]
+
+        self.download_thumbnail()
+
+        # TODO get the description once the stream has started
+
+        metadata_file = self.output_dir / 'metadata.json'
+        if path.exists(metadata_file):
+            # FIXME this avoids writing this file more than once for now.
+            # No further updates.
+            return
+        with open(metadata_file, 'w', encoding='utf8') as fp:
+            dump(obj=self.video_info, fp=fp, indent=4, ensure_ascii=False)
+
+    @property
+    def video_streams(self):
+        return (s for s in self.streams if s.includes_video_track())
+
+    @property
+    def audio_streams(self):
+        return (s for s in self.streams if s.includes_audio_track())
+
+    # was is_live()
+    def live_status(self, force_update=False) -> None:
+        if force_update:
+            self.ptyt._watch_html = None
+            self._json = {}
+
+        if not self.json:
+            return
+
+        isLive = self.json.get('videoDetails', {}).get('isLive')
+        if isLive is not None and isLive is True:
+            self._status |= Status.LIVE
+        else:
+            self._status &= ~Status.LIVE
+
+        # Is this actually being streamed live?
+        val = None
+        for _dict in self.ptyt.json.get('responseContext', {}) \
+        .get('serviceTrackingParams', []):
+            param = _dict.get('params', [])
+            for key in param:
+                if key.get('key') == 'is_viewed_live':
+                    val = key.get('value')
+                    break
+        if val and val == "True":
+            self._status |= Status.VIEWED_LIVE
+        else:
+            self._status &= ~Status.VIEWED_LIVE
+
+        self.logger.debug(f"is_live() status is now {self._status}")
+
+
+    def status(self, update=False) -> Status:
+        """Check if the stream is still reported as being 'live' and update
+        the status property accordingly."""
+        if update:
+            self.ptyt._watch_html = None
+            self._json = {}
+
+        if not self.json:
+            raise Exception("Missing json data during status check")
+
+        status = self._status
+
+        self.is_live()
+        if not self.skip_download:
+            self.logger.info("Stream seems to be viewed live. Good.") \
+        if self.status & Status.VIEWED_LIVE else \
+        self.logger.warning(
+            "Stream is not being viewed live. This might not work!"
+        )
+
+        # Check if video is indeed available through its reported status.
+        playabilityStatus = self.json.get('playabilityStatus', {})
+        status = playabilityStatus.get('status')
+
+        if status == 'LIVE_STREAM_OFFLINE':
+            self._status |= Status.OFFLINE
+
+            scheduled_time = self.scheduled_timestamp
+            if scheduled_time is not None:
+                self._status |= Status.WAITING
+
+                # self._scheduled_timestamp = scheduled_time
+                reason = playabilityStatus.get('reason', 'No reason found.')
+
+                self.logger.info(f"Scheduled start time: {scheduled_time} \
+({datetime.utcfromtimestamp(scheduled_time)} UTC). We wait...")
+                # FIXME use local time zone for more accurate display of time
+                # for example: https://dateutil.readthedocs.io/
+                self.logger.warning(f"{reason}")
+
+                raise exceptions.WaitingException(
+                    self.video_id, reason, scheduled_time
+                )
+
+            elif (Status.LIVE | Status.VIEWED_LIVE) not in self._status:
+                raise exceptions.WaitingException(
+                    self.video_id,
+                    playabilityStatus.get('reason', 'No reason found.')
+                )
+
+            raise exceptions.OfflineException(
+                self.video_id,
+                playabilityStatus.get('reason', 'No reason found.')
+            )
+
+        elif status == 'LOGIN_REQUIRED':
+            raise exceptions.NoLoginException(
+                self.video_id,
+                playabilityStatus.get('reason', 'No reason found.')
+            )
+
+        elif status == 'UNPLAYABLE':
+            raise exceptions.UnplayableException(
+                self.video_id,
+                playabilityStatus.get('reason', 'No reason found.')
+            )
+
+        elif status != 'OK':
+            subreason = playabilityStatus.get('errorScreen', {})\
+                                         .get('playerErrorMessageRenderer', {})\
+                                         .get('subreason', {})\
+                                         .get('simpleText', \
+                                              'No subreason found in JSON.')
+            self.logger.warning(
+                f"Livestream {self.video_id} playability status is: {status}"
+                f"{playabilityStatus.get('reason', 'No reason found')}. "
+                f"Sub-reason: {subreason}"
+            )
+            self._status &= ~Status.AVAILABLE
+            # return
+        else: # status == 'OK'
+            self._status |= Status.AVAILABLE
+            self._status &= ~Status.OFFLINE
+            self._status &= ~Status.WAITING
+
+        self.logger.info(f"Stream status {self._status}")
+
+        return self._status
+
+    @property
+    def json(self) -> dict:
+        """Return the extracted json from html and update some states in the
+        process."""
+        if self._json:
+            return self._json
+        try:
+            json_string = extract.initial_player_response(self.ptyt.watch_html)
+            self._json = extract.str_as_json(json_string)
+            self.session.is_logged_out(self._json)
+
+            remove_useless_keys(self._json)
+            if self.logger.isEnabledFor(logging.DEBUG):
+                self.logger.debug(
+                    "Extracted JSON from html:\n"
+                    + dumps(self._json, indent=4, ensure_ascii=False)
+                )
+        except Exception as e:
+            self.logger.debug(f"Error extracting JSON from HTML: {e}")
+            self._json = {}
+
+        if not self._json:
+            self.logger.critical(
+                f"WARNING: invalid JSON for {self.ptyt.watch_url}: {self._json}"
+            )
+            self._status &= ~Status.AVAILABLE
+
+        return self._json
+
+    @property
+    def start_time(self) -> Optional[str]:
         if self._start_time:
             return self._start_time
         try:
@@ -1016,27 +1160,7 @@
             self.logger.debug(f"Error getting scheduled_timestamp: {e}")
         return self._scheduled_timestamp
 
-<<<<<<< HEAD
     def download_thumbnail(self) -> None:
-=======
-    @property
-    def author(self) -> str:
-        """Get the video author.
-        :rtype: str
-        """
-        if self._author:
-            return self._author
-        self._author = self.player_response.get(
-            "videoDetails", {}).get("author", "Author?")
-        return self._author
-
-    @author.setter
-    def author(self, value):
-        """Set the video author."""
-        self._author = value
-
-    def download_thumbnail(self):
->>>>>>> d0a06d1b
         # TODO write more thumbnail files in case the first one somehow
         # got updated, by renaming, then placing in place.
         thumbnail_path = self.output_dir / ('thumbnail_' + self.video_id)
@@ -1103,17 +1227,9 @@
         # force update
         self.status(update=True)  # was is_live()
 
-<<<<<<< HEAD
         self.logger.info("Stream seems to be viewed live. Good.") \
         if self._status & Status.VIEWED_LIVE \
         else self.logger.warning(
-=======
-        self.is_live()
-        if not self.skip_download:
-            self.logger.info("Stream seems to be viewed live. Good.") \
-        if self.status & Status.VIEWED_LIVE else \
-        self.logger.warning(
->>>>>>> d0a06d1b
             "Stream is not being viewed live. This might not work!"
         )
 
@@ -1183,16 +1299,11 @@
             self._status &= ~Status.WAITING
 
         if not self.skip_download:
-<<<<<<< HEAD
             self.logger.info(f"Stream status {self._status}")
-=======
-            self.logger.info(f"Stream status {self.status}")
->>>>>>> d0a06d1b
 
 
     # TODO get itag by quality first, and then update the itag download url
     # if needed by selecting by itag (the itag we have chosen by best quality)
-<<<<<<< HEAD
     # TODO If a progressive track has a better audio quality track:
     # use progressive stream's audio track only?
     # This probably won't work with the DASH video stream, so we'll have
@@ -1233,22 +1344,6 @@
         previous_audio_base_url = self.audio_base_url
         if force:
             self._watch_html = None
-            self._json = {}
-            self._player_config_args = None
-            self._player_response = None
-            self._js = None
-            self._fmt_streams = None
-            self.logger.info("Forcing update of download URLs.")
-
-        video_quality, audio_quality = self.get_best_streams(
-            maxq=self.max_video_quality, log=not force
-        )
-=======
-    def update_download_urls(self, force = False):
-        previous_video_base_url = self.video_base_url
-        previous_audio_base_url = self.audio_base_url
-        if force:
-            self._watch_html = None
             self._json = None
             self._player_config_args = None
             self._player_response = None
@@ -1268,14 +1363,6 @@
             if previous_audio_base_url is None and previous_video_base_url is None:
                 raise Exception(f"No stream URL found for {self.video_id}")
             self.logger.critical(f"No stream URL found for {self.video_id}")
->>>>>>> d0a06d1b
-
-        if not force:
-            # Most likely first time
-            self.logger.debug(
-                f"Selected video itag {video_quality} / "
-                f"Selected audio itag:{audio_quality}"
-            )
 
         if ((self.video_itag is not None
         and self.video_itag.itag != video_quality.itag)
@@ -1512,7 +1599,6 @@
             self._has_started = True
         return self._has_started
 
-<<<<<<< HEAD
     def has_ended(self) -> bool:
         return self._has_started and self._has_ended
 
@@ -1526,23 +1612,7 @@
                 "failed download attempt."
             )
         self.logger.info(f'Will start downloading from segment number {self.seg}.')
-=======
-        if not force:
-            self.logger.debug(f"Video base url: {self.video_base_url}")
-            self.logger.debug(f"Audio base url: {self.audio_base_url}")
-        else:
-            if previous_video_base_url != self.video_base_url:
-                self.logger.debug(
-                    f"Audio base URL got changed from {previous_video_base_url}"
-                    f" to {self.video_base_url}.")
-            if previous_audio_base_url != self.audio_base_url:
-                self.logger.debug(
-                    f"Audio base URL got changed from {previous_audio_base_url}"
-                    f" to {self.audio_base_url}.")
-
->>>>>>> d0a06d1b
-
-    def download(self, wait_delay: float = 1.0):
+
         # Disable download if regex submitted by user and they match
         self.logger.debug(
             f"Checking metadata items {(self.title, self.description)} against"
@@ -1569,30 +1639,18 @@
                     makedirs(path, 0o766)
                 except FileExistsError:
                     dir_existed = True
-<<<<<<< HEAD
 
             if dir_existed:
                 self.seg = self.get_first_segment((self.video_outpath, self.audio_outpath))
             else:
                 self.seg = 0
             self.logger.info(f'Will start downloading from segment number {self.seg}.')
-=======
->>>>>>> d0a06d1b
-
-            if dir_existed:
-                self.seg = self.get_first_segment((self.video_outpath, self.audio_outpath))
-            else:
-                self.seg = 0
-            self.logger.info(f'Will start downloading from segment number {self.seg}.')
-
-<<<<<<< HEAD
+
         attempt = 0
         need_status_update = True
-=======
         self.trigger_hooks("on_download_initiated")
 
         self.seg_attempt = 0
->>>>>>> d0a06d1b
         while not self.done and not self.error:
             try:
                 # self.update_status()
@@ -1691,7 +1749,7 @@
             )
 
     def download_seg(self, baseurl, seg, type):
-        segment_url = f'{baseurl}&sq={seg}'
+        segment_url: str = baseurl.add_seg(seg)
 
         # To have zero-padded filenames (not compatible with
         # merge.py from https://github.com/mrwnwttk/youtube_stream_capture
@@ -1701,20 +1759,6 @@
         else:
             segment_filename = f'{self.audio_outpath}{sep}{self.seg:0{10}}_audio.ts'
 
-<<<<<<< HEAD
-=======
-    def download_seg(self, baseurl, seg, type):
-        segment_url: str = baseurl.add_seg(seg)
-
-        # To have zero-padded filenames (not compatible with
-        # merge.py from https://github.com/mrwnwttk/youtube_stream_capture
-        # as it doesn't expect any zero padding )
-        if type == "video":
-            segment_filename = f'{self.video_outpath}{sep}{self.seg:0{10}}_video.ts'
-        else:
-            segment_filename = f'{self.audio_outpath}{sep}{self.seg:0{10}}_audio.ts'
-
->>>>>>> d0a06d1b
         with closing(urlopen(segment_url)) as in_stream:
             headers = in_stream.headers
             status = in_stream.status
@@ -1729,7 +1773,6 @@
                         f"Segment {self.seg} (video) is empty, stream might have ended...")
                 return False
         return True
-<<<<<<< HEAD
 
     # Obsolete
     def download_segments(self):
@@ -1744,15 +1787,6 @@
                 f"url {getattr(self.audio_stream, 'url', 'Missing URL')}"
             )
 
-=======
-
-    def do_download(self):
-        if not self.video_base_url:
-            raise Exception("Missing video url!")
-        if not self.audio_base_url:
-            raise Exception("Missing audio url!")
-
->>>>>>> d0a06d1b
         last_check_time = datetime.now()
         wait_sec = 3
         max_attempt = 10
@@ -1768,15 +1802,6 @@
                         last_check_time = now
                         self.update_download_urls(force=True)
 
-<<<<<<< HEAD
-                if not self.download_seg(self.video_stream.url, self.seg, "video") \
-                or not self.download_seg(self.audio_stream.url, self.seg, "audio"):
-                    attempt += 1
-                    if attempt < 20:
-                        self.logger.warning(
-                            f"Waiting for {wait_sec} seconds before retrying... "
-                            f"(attempt {attempt}/20)")
-=======
                 if not self.download_seg(self.video_base_url, self.seg, "video") \
                 or not self.download_seg(self.audio_base_url, self.seg, "audio"):
                     attempt += 1
@@ -1784,17 +1809,13 @@
                         self.logger.warning(
                             f"Waiting for {wait_sec} seconds before retrying... "
                             f"(attempt {attempt}/{max_attempt})")
->>>>>>> d0a06d1b
                         sleep(wait_sec)
                         # FIXME perhaps update the base urls here to avoid
                         # hitting the same (unresponsive?) CDN server again?
                         continue
-<<<<<<< HEAD
-=======
                     else:
                         self.logger.warning(
                             f"Skipping segment {self.seg} due to too many attempts.")
->>>>>>> d0a06d1b
                 attempt = 0
                 self.seg_attempt = 0
                 self.seg += 1
@@ -1836,17 +1857,338 @@
         print(clear_line + fullmsg, end='')
         self.logger.info(fullmsg)
 
-    def on(self, event: str):
-        if hook := self.hooks.get(event, None):
-            args = {
+    def print_available_streams(self, stream_list):
+        if not self.logger.isEnabledFor(logging.INFO):
+            return
+        for s in stream_list:
+            self.logger.info(
+                "Available {}".format(s.__repr__().replace(' ', '\t'))
+            )
+
+    @property
+    def player_config_args(self):
+        if self._player_config_args:
+            return self._player_config_args
+
+        # FIXME this is redundant with json property
+        self._player_config_args = {}
+        # self._player_config_args["player_response"] = self.json["responseContext"]
+        self._player_config_args["player_response"] = self.json
+
+        if 'streamingData' not in self._player_config_args["player_response"]:
+            self.logger.critical("Missing streamingData key in json!")
+            # TODO add fallback strategy with get_ytplayer_config()?
+
+        return self._player_config_args
+
+    @property
+    def fmt_streams(self):
+        """Returns a list of streams if they have been initialized.
+
+        If the streams have not been initialized, finds all relevant
+        streams and initializes them.
+        """
+        # self.check_availability()
+        if self._fmt_streams:
+            return self._fmt_streams
+
+        self._fmt_streams = []
+        stream_maps = ["url_encoded_fmt_stream_map"]
+
+        # unscramble the progressive and adaptive stream manifests.
+        for fmt in stream_maps:
+            # if not self.age_restricted and fmt in self.vid_info:
+            #     extract.apply_descrambler(self.vid_info, fmt)
+            pytube.extract.apply_descrambler(self.player_config_args, fmt)
+
+            pytube.extract.apply_signature(self.player_config_args, fmt, self.js)
+
+            # build instances of :class:`Stream <Stream>`
+            # Initialize stream objects
+            stream_manifest = self.player_config_args[fmt]
+            for stream in stream_manifest:
+                # Add method to increment segment:
+                stream["url"] = ParamURL(stream["url"])
+                video = pytube.Stream(
+                    stream=stream,
+                    player_config_args=self.player_config_args,
+                    monostate={},  # FIXME This is a bit dangerous but we don't use it anyway
+                )
+                self._fmt_streams.append(video)
+
+        return self._fmt_streams
+
+    def get_best_streams(self, maxq=None, log=True, codec="mp4", fps="60"):
+        """Return a tuple of pytube.Stream objects, first one for video
+        second one for audio.
+        If only progressive streams are available, the second item in tuple
+        will be None.
+        :param str maxq:
+        :param str codec: mp4, webm
+        :param str fps: 30, 60"""
+        video_stream = None
+        audio_stream = None
+
+        def as_int(res_or_abr: str) -> Optional[int]:
+            if res_or_abr is None:
+                return None
+            as_int = None
+            # looks for "1080p" or "48kbps", either a resolution or abr
+            if match := re.search(r"(\d{3,4})(p)?|(\d{2,4})(kpbs)?", res_or_abr):
+                as_int = int(match.group(1))
+            return as_int
+
+        if maxq is not None and not isinstance(maxq, int):
+            maxq = as_int(maxq)
+            # if match := re.search(r"(\d{3,4})(p)?|(\d{2,4}(kpbs)?", maxq):
+            #     maxq = int(match.group(1))
+            if maxq is None:
+                self.logger.warning(
+                    f"Max quality setting \"{maxq}\" is incorrect. "
+                    "Defaulting to best video quality available."
+                )
+
+        custom_filters = None
+        if maxq is not None and isinstance(maxq, int):
+            def filter_maxq(s):
+                res_int = as_int(s.resolution)
+                if res_int is None:
+                    return False
+                return res_int <= maxq
+            custom_filters = [filter_maxq]
+
+        avail_streams = self.streams
+        if log:
+            self.print_available_streams(avail_streams)
+        video_streams = avail_streams.filter(file_extension=codec,
+            custom_filter_functions=custom_filters
+            ) \
+            .order_by('resolution') \
+            .desc()
+
+        video_stream = video_streams.first()
+        if log:
+            self.logger.info(f"Selected video {video_stream}")
+
+        audio_streams = avail_streams.filter(
+            only_audio=True
+            ) \
+            .order_by('abr') \
+            .desc()
+        audio_stream = audio_streams.first()
+        if log:
+            self.logger.info(f"selected audio {audio_stream}")
+
+        # FIXME need a fallback in case we didn't have an audio stream
+        # TODO need a strategy if progressive has better audio quality:
+        # use progressive stream's audio track only? Would that work with the
+        # DASH stream video?
+        if len(audio_streams) == 0:
+            self.streams.filter(
+                progressive=False,
+                file_extension=codec
+                ) \
+                .order_by('abr') \
+                .desc() \
+                .first()
+
+        return (video_stream, audio_stream)
+
+
+    # # TODO close but UNFINISHED, superceded by pytube. OBSOLETE
+    # def get_best_quality(self, datatype, maxq=None, codec="mp4", fps="60"):
+    #     # Select the best possible quality, with maxq (str) as the highest possible
+    #     label = 'qualityLabel' if datatype == 'video' else 'audioQuality'
+    #     streamingData = self.json.get('streamingData', {})
+    #     adaptiveFormats = streamingData.get('adaptiveFormats', {})
+
+    #     if not streamingData or not adaptiveFormats:
+    #         raise Exception(f"Could not get {datatype} quality format. \
+    # Missing streamingData or adaptiveFormats.")
+
+    #     available_stream_by_itags = []
+    #     for stream in adaptiveFormats:
+    #         if stream.get(label, None) is not None:
+    #             available_stream_by_itags.append(stream)
+    #             self.print_found_quality(stream, datatype)
+
+    #     if maxq is not None and isinstance(maxq, str):
+    #         if match := re.search(r"(\d{3,4})p?", maxq):
+    #             maxq = int(match.group(1))
+    #         else:
+    #             self.logger.warning(
+    #                 f"Max quality setting \"{maxq}\" is incorrect."
+    #                 " Defaulting to best video quality available."
+    #             )
+    #             maxq = None
+
+    #     ranked_profiles = []
+    #     for stream in available_stream_by_itags:
+    #         i_itag = int(stream.get("itag"))
+    #         itag_profile = pytube.itags.get_format_profile(i_itag)
+    #         itag_profile["itag"] = i_itag
+
+    #         # Filter None values, we don't know what bitrate they represent.
+    #         if datatype == "audio" and itag_profile.get("abr"):
+    #             ranked_profiles.append(itag_profile)
+    #             # strip kpbs for sorting. Not really necessary anymore since
+    #             # None values are filtered already.
+    #             # audio_streams[-1]["abr"] = abr.split("kpbs")[0]
+    #         elif datatype == "video" and (res := itag_profile.get("resolution")):
+    #             if maxq:
+    #                 res_int = int(res.split("p")[0])
+    #                 if res_int > maxq:
+    #                     continue
+    #             ranked_profiles.append(itag_profile)
+
+    #     if datatype == "audio":
+    #         ranked_profiles.sort(key=lambda s: s.get("abr"))
+    #     else:
+    #         ranked_profiles.sort(key=lambda s: s.get("resolution"))
+
+    #     # Add back information from the json for further ranking
+    #     # because pytube doesn't keep track of those
+    #     if datatype == "video":
+    #         for avail in adaptiveFormats:
+    #             itag = avail.get("itag")
+    #             for profile in ranked_profiles:
+    #                 if profile.get("itag") == itag:
+    #                     # fps: 60/30
+    #                     profile["fps"] = avail.get("fps", "")
+    #                     # mimeType: video/mp4; codecs="avc1.42c00b"
+    #                     # mimeType: video/webm; codecs="vp9"
+    #                     profile["mimeType"] = avail.get("mimeType", "").split(";")[0]
+    #                     continue
+    #         ranked_profiles.sort(key=lambda s: s.get("fps"))
+
+    #     # select mp4 or webm depending on "mimeType" container type
+    #     ranked_profiles.sort(key=lambda s: s.get("mimeType"))
+
+    #     filters = []
+
+
+    #     best_itag = ranked_streams[0].get('itag')
+
+    #     chosen_itag = None
+    #     chosen_quality_labels = ""
+    #     for i in ranked_streams:
+    #         if i in available_itags:
+    #             chosen_itag = i
+    #             for s in adaptiveFormats:
+    #                 if chosen_itag == s.get('itag'):
+    #                     if datatype == "video":
+    #                         chosen_quality_labels = f"{d.get('qualityLabel')} \
+    # type: {d.get('mimeType')} bitrate: {d.get('bitrate')} codec: {d.get('codecs')}"
+    #                     else:
+    #                         chosen_quality_labels = f"{d.get('audioQuality')} \
+    # type: {d.get('mimeType')} bitrate: {d.get('bitrate')} codec: {d.get('codecs')}"
+    #             break
+
+    #     self.logger.warning(f"Chosen {datatype} quality: \
+    # itag {chosen_itag}; height: {chosen_quality_labels}")
+
+    #     if chosen_itag is None:
+    #         raise Exception(f"Failed to get chosen quality from adaptiveFormats.")
+    #     return chosen_itag
+
+
+    def write_to_file(self, fsrc, fdst, length=0):
+        """Copy data from file-like object fsrc to file-like object fdst.
+        If no bytes are read from fsrc, do not create fdst and return False.
+        Return True when file has been created and data has been written."""
+        # Localize variable access to minimize overhead.
+        if not length:
+            length = COPY_BUFSIZE
+        fsrc_read = fsrc.read
+
+        try:
+            buf = fsrc_read(length)
+        except Exception as e:
+            # FIXME handle these errors better, for now we just ignore and move on:
+            # ValueError: invalid literal for int() with base 16: b''
+            # http.client.IncompleteRead: IncompleteRead
+            self.logger.exception(e)
+            buf = None
+
+        if not buf:
+            return False
+        with open(fdst, 'wb') as out_file:
+            fdst_write = out_file.write
+            while buf:
+                fdst_write(buf)
+                buf = fsrc_read(length)
+        return True
+
+    def get_metadata_dict(self) -> Dict:
+        # TODO add more data, refresh those that got stale
+        thumbnails = self.player_response.get("videoDetails", {})\
+            .get("thumbnail", {})
+
+        return {
                 "url": self.url,
+                "videoId": self.video_id,
                 "cookie_path": self.session.cookie_path,
                 "logger": self.logger,
                 "output_dir": self.output_dir,
                 "title": self.title,
-                "description": self.ptyt.description
+                "description": self.ptyt.description,
+                "author": self.author,
+                "isLive": Status.LIVE | Status.VIEWED_LIVE in self.status,
+                # We'll expect to get an array of thumbnails here
+                "thumbnail": thumbnails
             }
-            hook.spawn_subprocess(args)
+
+    def trigger_hooks(self, event: str):
+        hook_cmd = self.hooks.get(event, None)
+        webhookfactory = self.notifier.get_webhook(event)
+
+        if hook_cmd is not None or webhookfactory is not None:
+            # TODO if an event needs to refresh some data, update metadata here
+            args = self.get_metadata_dict()
+
+            if hook_cmd:
+                hook_cmd.spawn_subprocess(args)
+
+            if webhookfactory:
+                if webhook := webhookfactory.get(args):
+                    self.notifier.q.put(webhook)
+
+
+class MPD():
+    """Cache the URL to the manifest, but enable fetching it data if needed."""
+    def __init__(self, parent: YoutubeLiveStream, mpd_type: str = "dash") -> None:
+        self.parent = parent
+        self.url = None
+        self.content = None
+        # self.expires: Optional[float] = None
+        self.mpd_type = mpd_type  # dash or hls
+
+    def update_url(self) -> Optional[str]:
+        mpd_type = "dashManifestUrl" if self.mpd_type == "dash" else "hlsManifestUrl"
+
+        json = self.parent.json
+
+        if streamingData := json.get("streamingData", {}):
+            if ManifestUrl := streamingData.get(mpd_type):
+                self.url = ManifestUrl
+            else:
+                raise Exception(
+                    f"No URL found for MPD manifest of {self.parent.video_id}.")
+        else:
+            raise Exception("No streamingData in json. Cannot load MPD.")
+
+    def get_content(self, update=False):
+        if self.content is not None and not update:
+            return self.content
+
+        if not self.url:
+            self.update_url()
+
+        try:
+            self.content = self.parent.session.make_request(self.url)
+        except:
+            self.content = None
+        return self.content
 
 
 async def worker_retries(
@@ -2105,63 +2447,8 @@
     def filename(self):
         return self.stream.sub_dir / f'{self.num:0{10}}.ts'
 
-<<<<<<< HEAD
     def download_sync(self, name, wait_sec: float = 3.0, max_attempt: int = 3):
         print(f"{datetime.now()} {self.geturl()} ↘ {name}")
-=======
-        If the streams have not been initialized, finds all relevant
-        streams and initializes them.
-        """
-        # self.check_availability()
-        if self._fmt_streams:
-            return self._fmt_streams
-
-        self._fmt_streams = []
-        stream_maps = ["url_encoded_fmt_stream_map"]
-
-        # unscramble the progressive and adaptive stream manifests.
-        for fmt in stream_maps:
-            # if not self.age_restricted and fmt in self.vid_info:
-            #     extract.apply_descrambler(self.vid_info, fmt)
-            pytube.extract.apply_descrambler(self.player_config_args, fmt)
-
-            pytube.extract.apply_signature(self.player_config_args, fmt, self.js)
-
-            # build instances of :class:`Stream <Stream>`
-            # Initialize stream objects
-            stream_manifest = self.player_config_args[fmt]
-            for stream in stream_manifest:
-                # Add method to increment segment:
-                stream["url"] = ParamURL(stream["url"])
-                video = pytube.Stream(
-                    stream=stream,
-                    player_config_args=self.player_config_args,
-                    monostate={},  # FIXME This is a bit dangerous but we don't use it anyway
-                )
-                self._fmt_streams.append(video)
-
-        return self._fmt_streams
-
-    def get_best_streams(self, maxq=None, log=True, codec="mp4", fps="60"):
-        """Return a tuple of pytube.Stream objects, first one for video
-        second one for audio.
-        If only progressive streams are available, the second item in tuple
-        will be None.
-        :param str maxq:
-        :param str codec: mp4, webm
-        :param str fps: 30, 60"""
-        video_stream = None
-        audio_stream = None
-
-        def as_int(res_or_abr: str) -> Optional[int]:
-            if res_or_abr is None:
-                return None
-            as_int = None
-            # looks for "1080p" or "48kbps", either a resolution or abr
-            if match := re.search(r"(\d{3,4})(p)?|(\d{2,4})(kpbs)?", res_or_abr):
-                as_int = int(match.group(1))
-            return as_int
->>>>>>> d0a06d1b
 
         attempt = 0
         while True:
@@ -2204,7 +2491,6 @@
             f"(itag {self.stream.itag}, {self.stream.subtype})"
         )
 
-<<<<<<< HEAD
     async def download_async(self, name):
         # TODO finish implement this to actually download+write async
         with closing(urllib.request.urlopen(self.geturl())) as in_stream:
@@ -2222,160 +2508,6 @@
             # http.client.IncompleteRead: IncompleteRead
             self.stream.logger.exception(e)
             buf = None
-=======
-        custom_filters = None
-        if maxq is not None and isinstance(maxq, int):
-            def filter_maxq(s):
-                res_int = as_int(s.resolution)
-                if res_int is None:
-                    return False
-                return res_int <= maxq
-            custom_filters = [filter_maxq]
-
-        avail_streams = self.streams
-        if log:
-            self.print_available_streams(avail_streams)
-        video_streams = avail_streams.filter(file_extension=codec,
-            custom_filter_functions=custom_filters
-            ) \
-            .order_by('resolution') \
-            .desc()
-
-        video_stream = video_streams.first()
-        if log:
-            self.logger.info(f"Selected video {video_stream}")
-
-        audio_streams = avail_streams.filter(
-            only_audio=True
-            ) \
-            .order_by('abr') \
-            .desc()
-        audio_stream = audio_streams.first()
-        if log:
-            self.logger.info(f"selected audio {audio_stream}")
-
-        # FIXME need a fallback in case we didn't have an audio stream
-        # TODO need a strategy if progressive has better audio quality:
-        # use progressive stream's audio track only? Would that work with the
-        # DASH stream video?
-        if len(audio_streams) == 0:
-            self.streams.filter(
-                progressive=False,
-                file_extension=codec
-                ) \
-                .order_by('abr') \
-                .desc() \
-                .first()
-
-        return (video_stream, audio_stream)
-
-
-    # # TODO close but UNFINISHED, superceded by pytube. OBSOLETE
-    # def get_best_quality(self, datatype, maxq=None, codec="mp4", fps="60"):
-    #     # Select the best possible quality, with maxq (str) as the highest possible
-    #     label = 'qualityLabel' if datatype == 'video' else 'audioQuality'
-    #     streamingData = self.json.get('streamingData', {})
-    #     adaptiveFormats = streamingData.get('adaptiveFormats', {})
-
-    #     if not streamingData or not adaptiveFormats:
-    #         raise Exception(f"Could not get {datatype} quality format. \
-    # Missing streamingData or adaptiveFormats.")
-
-    #     available_stream_by_itags = []
-    #     for stream in adaptiveFormats:
-    #         if stream.get(label, None) is not None:
-    #             available_stream_by_itags.append(stream)
-    #             self.print_found_quality(stream, datatype)
-
-    #     if maxq is not None and isinstance(maxq, str):
-    #         if match := re.search(r"(\d{3,4})p?", maxq):
-    #             maxq = int(match.group(1))
-    #         else:
-    #             self.logger.warning(
-    #                 f"Max quality setting \"{maxq}\" is incorrect."
-    #                 " Defaulting to best video quality available."
-    #             )
-    #             maxq = None
-
-    #     ranked_profiles = []
-    #     for stream in available_stream_by_itags:
-    #         i_itag = int(stream.get("itag"))
-    #         itag_profile = pytube.itags.get_format_profile(i_itag)
-    #         itag_profile["itag"] = i_itag
-
-    #         # Filter None values, we don't know what bitrate they represent.
-    #         if datatype == "audio" and itag_profile.get("abr"):
-    #             ranked_profiles.append(itag_profile)
-    #             # strip kpbs for sorting. Not really necessary anymore since
-    #             # None values are filtered already.
-    #             # audio_streams[-1]["abr"] = abr.split("kpbs")[0]
-    #         elif datatype == "video" and (res := itag_profile.get("resolution")):
-    #             if maxq:
-    #                 res_int = int(res.split("p")[0])
-    #                 if res_int > maxq:
-    #                     continue
-    #             ranked_profiles.append(itag_profile)
-
-    #     if datatype == "audio":
-    #         ranked_profiles.sort(key=lambda s: s.get("abr"))
-    #     else:
-    #         ranked_profiles.sort(key=lambda s: s.get("resolution"))
-
-    #     # Add back information from the json for further ranking
-    #     # because pytube doesn't keep track of those
-    #     if datatype == "video":
-    #         for avail in adaptiveFormats:
-    #             itag = avail.get("itag")
-    #             for profile in ranked_profiles:
-    #                 if profile.get("itag") == itag:
-    #                     # fps: 60/30
-    #                     profile["fps"] = avail.get("fps", "")
-    #                     # mimeType: video/mp4; codecs="avc1.42c00b"
-    #                     # mimeType: video/webm; codecs="vp9"
-    #                     profile["mimeType"] = avail.get("mimeType", "").split(";")[0]
-    #                     continue
-    #         ranked_profiles.sort(key=lambda s: s.get("fps"))
-
-    #     # select mp4 or webm depending on "mimeType" container type
-    #     ranked_profiles.sort(key=lambda s: s.get("mimeType"))
-
-    #     filters = []
-
-
-    #     best_itag = ranked_streams[0].get('itag')
-
-    #     chosen_itag = None
-    #     chosen_quality_labels = ""
-    #     for i in ranked_streams:
-    #         if i in available_itags:
-    #             chosen_itag = i
-    #             for s in adaptiveFormats:
-    #                 if chosen_itag == s.get('itag'):
-    #                     if datatype == "video":
-    #                         chosen_quality_labels = f"{d.get('qualityLabel')} \
-    # type: {d.get('mimeType')} bitrate: {d.get('bitrate')} codec: {d.get('codecs')}"
-    #                     else:
-    #                         chosen_quality_labels = f"{d.get('audioQuality')} \
-    # type: {d.get('mimeType')} bitrate: {d.get('bitrate')} codec: {d.get('codecs')}"
-    #             break
-
-    #     self.logger.warning(f"Chosen {datatype} quality: \
-    # itag {chosen_itag}; height: {chosen_quality_labels}")
-
-    #     if chosen_itag is None:
-    #         raise Exception(f"Failed to get chosen quality from adaptiveFormats.")
-    #     return chosen_itag
-
-
-    def write_to_file(self, fsrc, fdst, length=0):
-        """Copy data from file-like object fsrc to file-like object fdst.
-        If no bytes are read from fsrc, do not create fdst and return False.
-        Return True when file has been created and data has been written."""
-        # Localize variable access to minimize overhead.
-        if not length:
-            length = COPY_BUFSIZE
-        fsrc_read = fsrc.read
->>>>>>> d0a06d1b
 
         if not buf:
             return False
@@ -2409,80 +2541,7 @@
                 buf = fsrc_read(length)
         return True
 
-<<<<<<< HEAD
     url = property(geturl)
-=======
-    def get_metadata_dict(self) -> Dict:
-        # TODO add more data, refresh those that got stale
-        thumbnails = self.player_response.get("videoDetails", {})\
-            .get("thumbnail", {})
-
-        return {
-                "url": self.url,
-                "videoId": self.video_id,
-                "cookie_path": self.session.cookie_path,
-                "logger": self.logger,
-                "output_dir": self.output_dir,
-                "title": self.title,
-                "description": self.description,
-                "author": self.author,
-                "isLive": Status.LIVE | Status.VIEWED_LIVE in self.status,
-                # We'll expect to get an array of thumbnails here
-                "thumbnail": thumbnails
-            }
-
-    def trigger_hooks(self, event: str):
-        hook_cmd = self.hooks.get(event, None)
-        webhookfactory = self.notifier.get_webhook(event)
-
-        if hook_cmd is not None or webhookfactory is not None:
-            # TODO if an event needs to refresh some data, update metadata here
-            args = self.get_metadata_dict()
-
-            if hook_cmd:
-                hook_cmd.spawn_subprocess(args)
-
-            if webhookfactory:
-                if webhook := webhookfactory.get(args):
-                    self.notifier.q.put(webhook)
-
-
-class MPD():
-    """Cache the URL to the manifest, but enable fetching it data if needed."""
-    def __init__(self, parent: YoutubeLiveStream, mpd_type: str = "dash") -> None:
-        self.parent = parent
-        self.url = None
-        self.content = None
-        # self.expires: Optional[float] = None
-        self.mpd_type = mpd_type  # dash or hls
-
-    def update_url(self) -> Optional[str]:
-        mpd_type = "dashManifestUrl" if self.mpd_type == "dash" else "hlsManifestUrl"
-
-        json = self.parent.json
-
-        if streamingData := json.get("streamingData", {}):
-            if ManifestUrl := streamingData.get(mpd_type):
-                self.url = ManifestUrl
-            else:
-                raise Exception(
-                    f"No URL found for MPD manifest of {self.parent.video_id}.")
-        else:
-            raise Exception("No streamingData in json. Cannot load MPD.")
-
-    def get_content(self, update=False):
-        if self.content is not None and not update:
-            return self.content
-
-        if not self.url:
-            self.update_url()
-
-        try:
-            self.content = self.parent.session.make_request(self.url)
-        except:
-            self.content = None
-        return self.content
->>>>>>> d0a06d1b
 
 
 class DownloadHandler():
