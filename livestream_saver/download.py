--- conflicted
+++ resolved
@@ -1,6 +1,4 @@
 #!/usr/bin/env python
-from configparser import MAX_INTERPOLATION_DEPTH
-from itertools import takewhile
 from os import name, sep, path, makedirs, listdir
 from sys import stderr
 from platform import system
@@ -10,43 +8,29 @@
 from json import dumps, dump
 from contextlib import closing
 from enum import Flag, auto
-<<<<<<< HEAD
 import asyncio
-from typing import Awaitable, Optional, Dict, Tuple, Union, List, Set
+from typing import Optional, Dict, Tuple, Union, List, Set
 from types import MethodType
-=======
-from typing import Optional, Dict, List
->>>>>>> c2e77c5e
 from pathlib import Path
 from queue import LifoQueue
 import re
-# from urllib.request import urlopen
 import urllib.request
 import urllib.error
 from http.client import IncompleteRead
-# import concurrent.futures
 
 import pytube.cipher
-<<<<<<< HEAD
-from pytube import YouTube
+from pytube import Stream, StreamQuery, itags
+import pytube
 import pytube.exceptions
 # import aiohttp
-=======
-# from pytube import Youtube
-import pytube
->>>>>>> c2e77c5e
 
 from livestream_saver import exceptions
 from livestream_saver import extract
 from livestream_saver import util
-<<<<<<< HEAD
 from livestream_saver.constants import *
 # import livestream_saver
 from livestream_saver.request import ASession as Session
-=======
-from livestream_saver.request import YoutubeUrllibSession
 from livestream_saver.hooks import is_wanted_based_on_metadata
->>>>>>> c2e77c5e
 
 SYSTEM = system()
 ISPOSIX = SYSTEM == 'Linux' or SYSTEM == 'Darwin'
@@ -65,34 +49,8 @@
 # logger = logging.getLogger(__name__)
 # logger.setLevel(logging.DEBUG)
 
-<<<<<<< HEAD
-=======
-# Temporary backport from pytube 11.0.1
-def get_throttling_function_name(js: str) -> str:
-    """Extract the name of the function that computes the throttling parameter.
-
-    :param str js:
-        The contents of the base.js asset file.
-    :rtype: str
-    :returns:
-        The name of the function used to compute the throttling parameter.
-    """
-    function_patterns = [
-        # https://github.com/ytdl-org/youtube-dl/issues/29326#issuecomment-865985377
-        # a.C&&(b=a.get("n"))&&(b=Dea(b),a.set("n",b))}};
-        # In above case, `Dea` is the relevant function name
-        r'a\.[A-Z]&&\(b=a\.get\("n"\)\)&&\(b=([^(]+)\(b\)',
-    ]
-    # print('Finding throttling function name')
-    for pattern in function_patterns:
-        regex = re.compile(pattern)
-        function_match = regex.search(js)
-        if function_match:
-            # print("finished regex search, matched: %s", pattern)
-            return function_match.group(1)
->>>>>>> c2e77c5e
-
-class PytubeYoutube(YouTube):
+
+class PytubeYoutube(pytube.YouTube):
     """Wrapper to override some methods in order to bypass several restrictions
     due to lacking features in pytube (most notably live stream support)."""
     def __init__(self, *args, **kwargs):
@@ -124,61 +82,7 @@
             logging.debug(f"Error getting the watch_html: {e}")
             self._watch_html = None
 
-<<<<<<< HEAD
         return self._watch_html
-=======
-# Another temporary backport to fix https://github.com/pytube/pytube/issues/1163
-def throttling_array_split(js_array):
-    results = []
-    curr_substring = js_array[1:]
-
-    comma_regex = re.compile(r",")
-    func_regex = re.compile(r"function\([^)]*\)")
-
-    while len(curr_substring) > 0:
-        if curr_substring.startswith('function') and func_regex.search(curr_substring) is not None:
-            # Handle functions separately. These can contain commas
-            match = func_regex.search(curr_substring)
-
-            match_start, match_end = match.span()
-
-            function_text = pytube.parser.find_object_from_startpoint(curr_substring, match.span()[1])
-            full_function_def = curr_substring[:match_end + len(function_text)]
-            results.append(full_function_def)
-            curr_substring = curr_substring[len(full_function_def) + 1:]
-        else:
-            match = comma_regex.search(curr_substring)
-
-            # Try-catch to capture end of array
-            try:
-                match_start, match_end = match.span()
-            except AttributeError:
-                match_start = len(curr_substring) - 1
-                match_end = match_start + 1
-
-
-            curr_el = curr_substring[:match_start]
-            results.append(curr_el)
-            curr_substring = curr_substring[match_end:]
-
-    return results
-pytube.cipher.throttling_array_split = throttling_array_split
-
-
-class YoutubeLiveStream():
-    def __init__(
-        self,
-        url: str,
-        output_dir: Path,
-        session: YoutubeUrllibSession,
-        video_id: Optional[str] = None,
-        max_video_quality: Optional[str] = None,
-        hooks: Dict = {},
-        skip_download = False,
-        filters: Dict[str, re.Pattern] = {},
-        log_level = logging.INFO
-    ) -> None:
->>>>>>> c2e77c5e
 
     @property
     def embed_html(self):
@@ -209,7 +113,6 @@
         return self._js
 
 
-<<<<<<< HEAD
     # @property
     # def fmt_streams(self):
     #     """Returns a list of streams if they have been initialized.
@@ -275,16 +178,6 @@
     #             )
     #         )
     #     return self._title
-=======
-        self.hooks = hooks
-        self.skip_download = skip_download
-
-        # NOTE if "www" is omitted, it might force a redirect on YT's side
-        # (with &ucbcb=1) and force us to update cookies again. YT is very picky
-        # about that. Let's just avoid it.
-        self.watch_url = f"https://www.youtube.com/watch?v={self.video_id}"
-        self.embed_url = f"https://www.youtube.com/embed/{self.video_id}"
->>>>>>> c2e77c5e
 
     # @property
     # def streams(self):
@@ -304,6 +197,7 @@
         filter_args: Dict = {},
         hooks: dict = {},
         skip_download = False,
+        regex_filters = {},
         log_level = logging.INFO
     ) -> None:
 
@@ -318,7 +212,7 @@
         self.download_start_triggered = False
         self.hooks = hooks
         self.skip_download = skip_download
-        self.selected_streams: set[pytube.Stream] = set()
+        self.selected_streams: set[Stream] = set()
         self.video_stream = None
         self.video_itag = None
         self.audio_stream = None
@@ -345,8 +239,11 @@
         # self.video_outpath = self.output_dir / 'vid'
         # self.audio_outpath = self.output_dir / 'aud'
 
+        self.allow_regex: Optional[re.Pattern] = regex_filters.get("allow_regex")
+        self.block_regex: Optional[re.Pattern] = regex_filters.get("block_regex")
+
     @property
-    def streams(self) -> pytube.StreamQuery:
+    def streams(self) -> StreamQuery:
         return self.ptyt.streams
 
     def print_available_streams(self, logger: logging.Logger = None) -> None:
@@ -359,7 +256,6 @@
                 "Available {}".format(s.__repr__().replace(' ', '\t'))
             )
 
-<<<<<<< HEAD
     def filter_streams(
         self,
         vcodec: str = "mp4",
@@ -373,7 +269,7 @@
 
         submitted_itags = util.split_by_plus(itags)
 
-        selected_streams: Set[pytube.Stream] = set()
+        selected_streams: Set[Stream] = set()
         # If an itag is supposed to provide a video track, we assume
         # the user wants a video track. Same goes for audio.
         wants_video = wants_audio = True
@@ -391,14 +287,6 @@
             submitted_itags = tuple(
                 itag for itag in submitted_itags if itag not in invalid_itags
             )
-=======
-        self.allow_regex: Optional[re.Pattern] = filters.get("allow_regex")
-        self.block_regex: Optional[re.Pattern] = filters.get("block_regex")
-
-    def setup_logger(self, output_path, log_level):
-        if isinstance(log_level, str):
-            log_level = str.upper(log_level)
->>>>>>> c2e77c5e
 
         found_by_itags = set()
         itags_not_found = set()
@@ -480,7 +368,7 @@
         self,
         tracktype: str,
         codec: str,
-        maxq: Optional[str] = None) -> pytube.Stream:
+        maxq: Optional[str] = None) -> Stream:
         """
         tracktype == video or audio
         codec == mp4, mov, webm...
@@ -550,25 +438,12 @@
 
         return selected_stream
 
-<<<<<<< HEAD
     def generate_custom_filter(self, maxq: Optional[str]) -> Optional[List]:
         """Generate a list of (currently one) callback functions to use in
         pytube.StreamQuery to filter streams up to a specified maximum
         resolution, or average bitrate (although we don't use audio bitrate)."""
         if maxq is None:
             return None
-=======
-    @property
-    def json(self):
-        if self._json:
-            return self._json
-        try:
-            # json_string = extract.initial_player_response(self.watch_html)
-            # API request with ANDROID client gives us a pre-signed URL
-            json_string = self.session.make_api_request(self.video_id)
-            self._json = extract.str_as_json(json_string)
-            self.session.is_logged_out(self._json)
->>>>>>> c2e77c5e
 
         def as_int_re(res_or_abr: str) -> Optional[int]:
             if res_or_abr is None:
@@ -594,13 +469,13 @@
 
         custom_filters = None
         if i_maxq is not None:  # int
-            def resolution_filter(s: pytube.Stream) -> bool:
+            def resolution_filter(s: Stream) -> bool:
                 res_int = as_int_re(s.resolution)
                 if res_int is None:
                     return False
                 return res_int <= i_maxq
 
-            def abitrate_filter(s: pytube.Stream) -> bool:
+            def abitrate_filter(s: Stream) -> bool:
                 res_int = as_int_re(s.abr)
                 if res_int is None:
                     return False
@@ -700,7 +575,6 @@
                     self.video_id, reason, scheduled_time
                 )
 
-<<<<<<< HEAD
             elif (Status.LIVE | Status.VIEWED_LIVE) not in self._status:
                 raise exceptions.WaitingException(
                     self.video_id,
@@ -711,12 +585,6 @@
                 self.video_id,
                 playabilityStatus.get('reason', 'No reason found.')
             )
-=======
-    # # NOT USED
-    # def populate_info(self):
-    #     if not self.json:
-    #         return
->>>>>>> c2e77c5e
 
         elif status == 'LOGIN_REQUIRED':
             raise exceptions.NoLoginException(
@@ -819,7 +687,6 @@
 
     def download_thumbnail(self) -> None:
         # TODO write more thumbnail files in case the first one somehow
-<<<<<<< HEAD
         # got updated, by renaming, then placing in place.
         thumbnail_path = self.output_dir / ('thumbnail_' + self.video_id)
         if self.ptyt.thumbnail_url and not path.exists(thumbnail_path):
@@ -829,24 +696,10 @@
     def update_metadata(self) -> None:
         """Fetch various metadata and write them to disk."""
         if self.video_stream:
-            if info := pytube.itags.ITAGS.get(self.video_stream):
-=======
-        #  got updated.
-        thumbnail_path = self.output_dir / 'thumbnail'
-        if self.thumbnail_url and not path.exists(thumbnail_path):
-            try:
-                with closing(urlopen(self.thumbnail_url)) as in_stream:
-                    self.write_to_file(in_stream, thumbnail_path)
-            except Exception as e:
-                self.logger.warning(f"Error writing thumbnails: {e}")
-
-    def update_metadata(self):
-        if self.video_itag:
-            if info := pytube.itags.ITAGS.get(self.video_itag):
->>>>>>> c2e77c5e
+            if info := itags.ITAGS.get(self.video_stream):
                 self.video_resolution = info[0]
         if self.audio_stream:
-            if info := pytube.itags.ITAGS.get(self.audio_stream):
+            if info := itags.ITAGS.get(self.audio_stream):
                 self.audio_bitrate = info[0]
 
         self.download_thumbnail()
@@ -871,17 +724,10 @@
             "publish_date": str(self.ptyt.publish_date),
             "start_time": self.start_time,
             "download_date": date.fromtimestamp(time()).__str__(),
-<<<<<<< HEAD
             "video_streams": [],
             "audio_streams": [],
             "description": self.ptyt.description,
             "download_time": datetime.now().strftime("%d%m%Y_%H-%M-%S"),
-=======
-            "download_time": datetime.now().strftime("%d%m%Y_%H-%M-%S"),
-            "video_itag": self.video_itag,
-            "audio_itag": self.audio_itag,
-            "description": self.description,
->>>>>>> c2e77c5e
         }
         if self.scheduled_timestamp is not None:
             info["scheduled_time"] = datetime.utcfromtimestamp(
@@ -1209,17 +1055,11 @@
         # loop.run_until_complete(ftasks)
 
 
-<<<<<<< HEAD
         # TODO If finished or fatal exception (not live?), end everything? or
         # try to still finish (missing segs) download anyway while we know it's over
 
 
         # loop.run_until_complete(tasks)
-
-
-    def on(self, event: str):
-        if hook := self.hooks.get(event, None):
-            hook.spawn_subprocess(self)
 
     def has_started(self) -> bool:
         self.status()
@@ -1239,21 +1079,6 @@
                 "An output directory already existed. We assume a previously "
                 "failed download attempt."
             )
-        self.logger.info(f'Will start downloading from segment number {self.seg}.')
-
-        if self.skip_download:
-            # Longer delay in minutes between updates since we don't download
-            # we don't care about accuracy that much. Random value.
-            wait_delay *= 7.7
-
-        # TODO get the current segment from the manifest, then start downloading
-        # from that segment onward (like ytdl), but also download all the segments
-        # from the start in parallel.
-
-        need_status_update = True
-=======
-    def download(self, wait_delay: float = 1.0):
-        self.seg = self.get_first_segment((self.video_outpath, self.audio_outpath))
         self.logger.info(f'Will start downloading from segment number {self.seg}.')
 
         # Disable download if regex submitted by user and they match
@@ -1277,7 +1102,7 @@
         self.on("on_download_initiated")
 
         attempt = 0
->>>>>>> c2e77c5e
+        need_status_update = True
         while not self.done and not self.error:
             try:
                 # self.update_status()
@@ -1309,31 +1134,16 @@
                 self.update_download_urls()
                 self.update_metadata()
 
-<<<<<<< HEAD
-            if not self.download_start_triggered:
-                self.download_start_triggered = True
-                self.on('download_started')
-=======
             self.on('on_download_started')
->>>>>>> c2e77c5e
 
             if self.skip_download:
                 # We rely on the exception above to signal when the stream has ended
                 self.logger.debug(
-<<<<<<< HEAD
-                    f"Not downloading. Waiting for {wait_delay} minutes..."
-                )
-                sleep(wait_delay)
-                continue
-
-            # self.spawn_companion(self.url)
-=======
                     f"Not downloading because \"skip-download\" option is active."
                     f" Waiting for {wait_delay} minutes..."
                 )
                 sleep(wait_delay)
                 continue
->>>>>>> c2e77c5e
 
             while True:
                 attempt = 0
@@ -1424,11 +1234,7 @@
                     headers = in_stream.headers
                     status = in_stream.status
                     if self.logger.isEnabledFor(logging.DEBUG):
-<<<<<<< HEAD
                         self.logger.debug(f"Seg {self.seg} (video) URL: {video_segment_url}")
-=======
-                        self.logger.debug(f"Seg {self.seg} video URL: {video_segment_url}")
->>>>>>> c2e77c5e
                         self.logger.debug(f"Seg status: {status}")
                         self.logger.debug(f"Seg headers:\n{headers}")
 
@@ -1443,7 +1249,6 @@
                         continue
 
                 # urllib.request.urlretrieve(audio_segment_url, audio_segment_filename)
-<<<<<<< HEAD
                 with closing(urllib.request.urlopen(audio_segment_url)) as in_stream:
                     headers = in_stream.headers
                     status = in_stream.status
@@ -1453,27 +1258,13 @@
                         self.logger.debug(f"Seg headers:\n{headers}")
 
                     if not write_to_file(self.logger, in_stream, audio_segment_filename):
-=======
-                with closing(urlopen(audio_segment_url)) as in_stream:
-                    headers = in_stream.headers
-                    status = in_stream.status
-                    if self.logger.isEnabledFor(logging.DEBUG):
-                        self.logger.debug(f"Seg {self.seg} audio URL: {audio_segment_url}")
-                        self.logger.debug(f"Seg status: {status}")
-                        self.logger.debug(f"Seg headers:\n{headers}")
-
-                    if not self.write_to_file(in_stream, audio_segment_filename):
->>>>>>> c2e77c5e
                         if status == 204 and headers.get('X-Segment-Lmt', "0") == "0":
                             raise exceptions.EmptySegmentException(\
                                 f"Segment {self.seg} (audio) is empty, stream might have ended...")
                         self.logger.warning(f"Waiting for {wait_sec} seconds before retrying...")
                         sleep(wait_sec)
-<<<<<<< HEAD
                         # FIXME perhaps update the base urls here to avoid
                         # hitting the same (unresponsive?) CDN server again?
-=======
->>>>>>> c2e77c5e
                         continue
 
                 attempt = 0
@@ -1516,9 +1307,21 @@
         print(clear_line + fullmsg, end='')
         self.logger.info(fullmsg)
 
+    def on(self, event: str):
+        if hook := self.hooks.get(event, None):
+            args = {
+                "url": self.url,
+                "cookie_path": self.session.cookie_path,
+                "logger": self.logger,
+                "output_dir": self.output_dir,
+                "title": self.title,
+                "description": self.ptyt.description
+            }
+            hook.spawn_subprocess(args)
+
 
 async def worker_retries(
-    stream: pytube.Stream,
+    stream: Stream,
     name: str,
     queue,
     loop: asyncio.AbstractEventLoop,
@@ -1562,7 +1365,7 @@
 
 # pytube.Stream
 async def async_download(
-    self: pytube.Stream,
+    self: Stream,
     loop: asyncio.AbstractEventLoop,
     ):
     basecolor = BLUE if self.type == "video" else YELLOW
@@ -1738,7 +1541,7 @@
 
 
 class Segment():
-    def __init__(self, num: int, stream: pytube.Stream) -> None:
+    def __init__(self, num: int, stream: Stream) -> None:
         self.num: int = num
         # Reference stream for any future URL updates
         self.stream = stream
@@ -1867,28 +1670,13 @@
                 buf = fsrc_read(length)
         return True
 
-<<<<<<< HEAD
     url = property(geturl)
-=======
-    def on(self, event: str):
-        if hook := self.hooks.get(event, None):
-            args = {
-                "url": self.url,
-                "cookie_path": self.session.cookie_path,
-                "logger": self.logger,
-                "output_dir": self.output_dir,
-                "title": self.title,
-                "description": self.description
-            }
-            hook.spawn_subprocess(args)
-
->>>>>>> c2e77c5e
 
 
 class DownloadHandler():
     """Keep track of downloaded segments and errors."""
     def __init__(
-        self, stream: pytube.Stream,
+        self, stream: Stream,
         start_seg: int, upto_seg: int,
         name: str, queue: asyncio.Queue, loop: asyncio.AbstractEventLoop,
         events: dict[str, asyncio.Event]) -> None:
@@ -2043,7 +1831,7 @@
     return logger
 
 
-def collect_missing_segments(output_dir: Path, stream: pytube.Stream):
+def collect_missing_segments(output_dir: Path, stream: Stream):
     """Update stream objects properties in selected streams with output
     directory, starting segment, and mising segments if any."""
     stream_output_dir = output_dir / stream.dir_suffix
