--- conflicted
+++ resolved
@@ -37,10 +37,32 @@
 ISWINDOWS = SYSTEM == 'Windows'
 COPY_BUFSIZE = 1024 * 1024 if ISWINDOWS else 64 * 1024
 
-<<<<<<< HEAD
-=======
+
+class Status(Flag):
+    OFFLINE = auto()
+    AVAILABLE = auto()
+    LIVE = auto()
+    VIEWED_LIVE = auto()
+    WAITING = auto()
+    OK = AVAILABLE | LIVE | VIEWED_LIVE
+
 # logger = logging.getLogger(__name__)
 # logger.setLevel(logging.DEBUG)
+
+
+class PytubeYoutube(pytube.YouTube):
+    """Wrapper to override some methods in order to bypass several restrictions
+    due to lacking features in pytube (most notably live stream support)."""
+    def __init__(self, *args, **kwargs):
+        # Keep a handle to update its status
+        self.parent: Optional[YoutubeLiveBroadcast] = kwargs.get("parent")
+        self.session: Optional[Session] = kwargs.get("session")
+        super().__init__(*args)
+        # if "www" is omitted, it might force a redirect on YT's side
+        # (with &ucbcb=1) and force us to update cookies again. YT is very picky
+        # about that. Let's just avoid it.
+        self.watch_url = f"https://www.youtube.com/watch?v={self.video_id}"
+
 
 # Temporary backport from pytube 11.0.1
 def get_throttling_function_name(js: str) -> str:
@@ -108,32 +130,21 @@
             curr_substring = curr_substring[len(full_function_def) + 1:]
         else:
             match = comma_regex.search(curr_substring)
->>>>>>> dbbf4d0a
-
-class Status(Flag):
-    OFFLINE = auto()
-    AVAILABLE = auto()
-    LIVE = auto()
-    VIEWED_LIVE = auto()
-    WAITING = auto()
-    OK = AVAILABLE | LIVE | VIEWED_LIVE
-
-# logger = logging.getLogger(__name__)
-# logger.setLevel(logging.DEBUG)
-
-
-class PytubeYoutube(pytube.YouTube):
-    """Wrapper to override some methods in order to bypass several restrictions
-    due to lacking features in pytube (most notably live stream support)."""
-    def __init__(self, *args, **kwargs):
-        # Keep a handle to update its status
-        self.parent: Optional[YoutubeLiveBroadcast] = kwargs.get("parent")
-        self.session: Optional[Session] = kwargs.get("session")
-        super().__init__(*args)
-        # if "www" is omitted, it might force a redirect on YT's side
-        # (with &ucbcb=1) and force us to update cookies again. YT is very picky
-        # about that. Let's just avoid it.
-        self.watch_url = f"https://www.youtube.com/watch?v={self.video_id}"
+
+            # Try-catch to capture end of array
+            try:
+                match_start, match_end = match.span()
+            except AttributeError:
+                match_start = len(curr_substring) - 1
+                match_end = match_start + 1
+
+
+            curr_el = curr_substring[:match_start]
+            results.append(curr_el)
+            curr_substring = curr_substring[match_end:]
+
+    return results
+pytube.cipher.throttling_array_split = throttling_array_split
 
 
 # Another temporary hotfix https://github.com/pytube/pytube/issues/1199
