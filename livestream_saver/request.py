# from sys import version_info
# from platform import python_version_tuple
import re
import time
from os import sep, makedirs
from pathlib import Path
import json
from random import randint
from typing import Optional, Union
import logging
logger = logging.getLogger(__name__)
# logger.setLevel(logging.DEBUG)
import asyncio

from urllib.request import Request, urlopen #, build_opener, HTTPCookieProcessor, HTTPHandler
<<<<<<< HEAD

from livestream_saver.util import get_system_ua
from livestream_saver.constants import *
=======
import http.cookiejar
from http.cookies import SimpleCookie
from typing import Dict, Optional, Union
import time
import hashlib

from livestream_saver.util import UA
from livestream_saver.cookies import get_cookie
>>>>>>> d0a06d1b

# from http.cookies import BaseCookie, SimpleCookie, Morsel, _CookiePattern
from http import cookies as httpcookies
from http import cookiejar as httpcookiejar

from aiohttp import cookiejar as aiocookiejar
from aiohttp import ClientSession
from aiohttp.typedefs import PathLike
from aiohttp.hdrs import SET_COOKIE
from yarl import URL


def monkeypatch_cookielib():
    """
    The core http library has a bug in cookie string parsing. We have to 
    impromptu patch ("monkey patch") a few things to avoid hitting the bug.
    See: https://bugs.python.org/issue45358
    """
    # Test output of the library in use. We'll patch if it fails our expectations.
    C = httpcookies.SimpleCookie()
    C.load('foo=bar; bar=Low; baz; Priority=High')
    # Cookie should not be discarded completely because of unknown attributes 
    # such as "baz", and the "Priority" attribute should be retained.
    if morsel := C.get('bar'):
        if morsel.output() == 'Set-Cookie: bar=Low; Priority=High':
            # Patch has been merged upstream, nothing to fix.
            logger.debug("NOT patching cookie lib bug 45358.")
            return
    del C

    logger.info(f"Patching cookie lib bug 45358...")

    def __parse_string(self, str, patt=httpcookies._CookiePattern):
        # logger.debug(f"{WARNING}__parse_string({str}){ENDC}")
        i = 0                 # Our starting point
        n = len(str)          # Length of string
        parsed_items = []     # Parsed (type, key, value) triples
        morsel_seen = False   # A key=value pair was previously encountered

        TYPE_ATTRIBUTE = 1
        TYPE_KEYVALUE = 2

        # We first parse the whole cookie string and reject it if it's
        # syntactically invalid (this helps avoid some classes of injection
        # attacks).
        while 0 <= i < n:
            # Start looking for a cookie
            match = patt.match(str, i)
            if not match:
                # No more cookies
                break

            key, value = match.group("key"), match.group("val")
            # logging.debug(f"__parse_string - matched key={key} value={value}")
            i = match.end(0)
            if key[0] == "$":
                if not morsel_seen:
                    # We ignore attributes which pertain to the cookie
                    # mechanism as a whole, such as "$Version".
                    # See RFC 2965. (Does anyone care?)
                    continue
                parsed_items.append((TYPE_ATTRIBUTE, key[1:], value))
            elif key.lower() in httpcookies.Morsel._reserved:
                if not morsel_seen:
                    # Invalid cookie string
                    return
                if value is None:
                    if key.lower() in httpcookies.Morsel._flags:
                        parsed_items.append((TYPE_ATTRIBUTE, key, True))
                    else:
                        # Invalid cookie string
                        return
                else:
                    parsed_items.append((TYPE_ATTRIBUTE, key, httpcookies._unquote(value)))
            elif value is not None:
                parsed_items.append((TYPE_KEYVALUE, key, self.value_decode(value)))
                morsel_seen = True
            else:
                if morsel_seen:
                    continue
                # Invalid cookie string
                return
        # The cookie string is valid, apply it.
        M = None         # current morsel
        for tp, key, value in parsed_items:
            # logger.debug(f"__parse_string - Parsed_items: tp={tp}, key={key}, value={value}")
            if tp == TYPE_ATTRIBUTE:
                assert M is not None
                M[key] = value
            else:
                assert tp == TYPE_KEYVALUE
                rval, cval = value
                self.__set(key, rval, cval)
                M = self[key]

    # For debugging purposes only
    # from functools import wraps
    # def prefix_function(function, prefunction):
    #     @wraps(function)
    #     def run(*args, **kwargs):
    #         prefunction(*args, **kwargs)
    #         return function(*args, **kwargs)
    #     return run
    # httpcookies.BaseCookie.load = prefix_function(
    #     httpcookies.BaseCookie.load, 
    #     lambda self, rawdata: logger.debug(
    #         f"Current cookies: {self}\nNow Loading: \"{rawdata}\"")
    # )

    # Monkey patch: __parse_string being a dunder method, name mangling is in 
    # effet, see output of dir(http.cookies.BaseCookie) for example
    httpcookies.BaseCookie._BaseCookie__parse_string = __parse_string
    # Name mangling also forces us to do this hack 
    # cf. https://www.geeksforgeeks.org/name-mangling-in-python/
    # cf. https://dbader.org/blog/meaning-of-underscores-in-python
    # cf. https://stackoverflow.com/questions/7456807/python-name-mangling
    httpcookies.SimpleCookie.__set = httpcookies.SimpleCookie._BaseCookie__set

    # Add known and expected cookie attributes from Youtube:
    httpcookies.Morsel._reserved["priority"] = "Priority"
    httpcookies.Morsel._flags.add("sameparty")

monkeypatch_cookielib()


class CookieJar(aiocookiejar.CookieJar):
    """Async cookiejar used for async requests."""
    def __init__(self, *args, **kwargs):
        super().__init__(*args, **kwargs)
        self._cookies_updated_callback = None
        self._cookie_path: Optional[Path] = None  # path to pickle dump on disk
        # Meta cookie jar can be a MozillaCookieJar to ease loading/saving
        # self.meta_cookie_jar = meta_cookie_jar
        # self.update_cookies(meta_cookie_jar._cookies)

    def set_cookies_updated_callback(self, callback):
        self._cookies_updated_callback = callback

    def update_cookies(self, cookies, url=URL()):
        super().update_cookies(cookies, url)
        if cookies and self._cookies_updated_callback:
            self._cookies_updated_callback(list(self))

    def save(self) -> None:
        if self._cookie_path is not None:
            # Serialize and write as a pickle
            return super().save(self._cookie_path)
    
    # Obsolete: only if a meta cookie jar is used
    # def save(self, file_path: Optional[PathLike] = None) -> None:
    #     if not file_path:
    #         file_path = Path()
    #     if not self.meta_cookie_jar.filename:
    #         file_path = Path(file_path)
    #         return super().save(file_path)
    #     self.meta_cookie_jar.save()


def load_cookies_from_file(
    jar: CookieJar, 
    cookie_path: Optional[PathLike]) -> Optional[Path]:
    """Load cookies and return the path where to save pickled cookies."""
    pickled_cookie_path = Path() / "livestream_saver_cookies.pickle"  # cwd
    if not cookie_path:
        return pickled_cookie_path
    if not isinstance(cookie_path, Path):
        cookie_path = Path(cookie_path).expanduser()
    else:
        cookie_path = cookie_path.expanduser()
    if cookie_path.is_dir():
        return cookie_path / "livestream_saver_cookies.pickle"
    if not cookie_path.exists():
        return pickled_cookie_path
    
    # We use this jar's methods to load our files safely, 
    # but maybe we could do it ourselves in the future
    netscape_cookie_jar: Union[
        httpcookiejar.MozillaCookieJar, CompatMozillaCookieJar
    ] = get_netscape_cookie_jar(cookie_path)
    
    if cookie_path.is_file():
        pickled_cookie_path = cookie_path.absolute().with_suffix('.pickle')
        if pickled_cookie_path.exists():
            if pickled_cookie_path.stat().st_mtime > cookie_path.stat().st_mtime:
                logger.info("Loading pickled cookies...")
                jar.load(pickled_cookie_path)
            else:
                pickled_cookie_path.unlink()
                load_from_jar(netscape_cookie_jar, jar)
                # aiojar.save(pickled_cookie_path)
        else:
            load_from_jar(netscape_cookie_jar, jar)
    return pickled_cookie_path


def load_from_jar(from_jar, to_jar):
    """
    Load http.cookiejar.cookies from http.cookiejar.Cookiejar as 
    http.cookies.Morsel objects in order to be compatible with 
    aiohttp.AbstractCookieJar.
    """

    def make_update_d(c, m):
        d = {
            "domain": c.domain,
            "path": c.path,
            "expires": str(c.expires) if c.expires is not None else "",
        }
        if c.secure:  # Not used
            d["secure"] = c.secure
        if c.comment:  # Not used
            d["comment"] = c.comment
        if c.version:  # Not used
            d["version"] = c.version
        return d

    logger.debug(f"Loading cookies from cookiejar path: {from_jar.filename}")
    _cookies = {}
    for c in from_jar:
        # logger.debug(f"load_from_jar {OKBLUE}{type(c)}{ENDC} {c.__repr__()}")
        m = httpcookies.Morsel()
        m.set(c.name, c.value, c.value)
        m.update(
            make_update_d(c, m)
        )
        _cookies[c.name] = m

    to_jar.update_cookies(_cookies)


class ASession:
    """Wrapper around aiohttp ClientSession."""
    def __init__(self, cookie_path: Optional[Path] = None, notifier = None):
        self.notify_h = notifier
        self.headers = {
            'user-agent': get_system_ua(), # TODO could use fake-useragent package here for an up-to-date string
            'accept-language': 'en-US,en' # ensure messages in english from the API
        }
        self.cookie_path = cookie_path
        aiojar = CookieJar()
        if cookie_path is not None:
            aiojar._cookie_path = load_cookies_from_file(aiojar, cookie_path)
        self.aiojar = aiojar
        
        # logger.debug(f"AIOJAR init len={len(aiojar)}")
        # aiojar.set_cookies_updated_callback(...)
        self.session = ClientSession(
            cookie_jar=aiojar,
            headers=self.headers,
            # cookies=netscape_cookie_jar._cookies
        )

        # if user submitted, we know we need to save
        # if cookie_path:  
        #     aiojar.save(pickled_cookie_path)

        self._logged_in = False

    async def close(self):
        self.aiojar.save()
        await self.session.close()


    async def initialize_consent(self):
        logger.info(f"{WARNING}Initializing consent...{ENDC}")
        async with self.session.get('https://www.youtube.com') as response:
            
            logger.debug(f"{WARNING}Response Headers:{ENDC}")
            for hdr in response.headers.getall(SET_COOKIE, ()):
                logger.debug(hdr)
            logger.debug(f"{WARNING}Response Cookies:{ENDC}")
            for _, morsel in response.cookies.items():
                logger.debug(morsel.output())
            
            # TODO get the current API keys in case they have been changed
            # in order to query the innertube API directly.

            _cookies = self.session.cookie_jar.filter_cookies(
                URL('https://www.youtube.com')
            )
            logger.debug(
                f"{BLUE}After request, filtered cookies "
                f"{type(_cookies)} are{ENDC}:\n{_cookies}"
            )

            if _cookies.get('__Secure-3PSID'):
                return
            consent_id = None
            consent = _cookies.get('CONSENT')
            if consent:
                if 'YES' in consent.value:
                    return
                consent_id = re.search(r'PENDING\+(\d+)', consent.value)
            if not consent_id:
                consent_id = randint(100, 999)
            else:
                # FIXME might be best to just force a random number here instead?
                consent_id = consent_id.group(1)

            # domain = '.youtube.com'
            # cookie = http.cookiejar.Cookie(
            #                 0, # version
            #                 'CONSENT', # name
            #                 'YES+cb.20210328-17-p0.en+F+%s' % consent_id, # value
            #                 None, # port
            #                 False, # port_specified
            #                 domain, # domain
            #                 True, # domain_specified
            #                 domain.startswith('.'), # domain_initial_dot
            #                 '/', # path
            #                 True, # path_specified
            #                 False, # secure
            #                 None, # expires
            #                 False, # discard
            #                 None, # comment
            #                 None, # comment_url
            #                 {} # rest
            #             )

            # if logger.isEnabledFor(logger.DEBUG):
            #     logger.debug(f"Setting consent cookie: {cookie}")

            # New and simpler way of overwriting the consent cookie:
            for _, c in self.session.cookie_jar._cookies.items():
                for _, morsel in c.items():
                    if "CONSENT" in morsel.key and "youtube" in morsel["domain"]:
                        c.load(
                            {
                                "CONSENT": 'YES+cb.20210328-17-p0.en+F+%s' % consent_id
                            }
                        )
                # Obsolete? This accomplishes the same as above
                # for key, morsel in c.items():
                #     print(f"Cookie in session cjar: {type(morsel)} {morsel}")
                #     if "CONSENT" in morsel.key:
                #         print(f"found consent in key {morsel.key}, value value {morsel.value}")
                #         morsel._value = "TEST_CONSENT"
                #         c[key] = morsel.copy()
                #         print(f"updated: {morsel.items()}, value {morsel.value}")

            # print(f"Setting override cookie {cookie} into mcj...")
            # mcj = http.cookiejar.MozillaCookieJar()
            # mcj.set_cookie(cookie)
            # print(f"Updating aiojar with mcj._cookies: {mcj._cookies}")
            # cookies = {}
            # for each in mcj:
            #     m = Morsel()
            #     m["key"] = each.name
            #     m["value"] = each.value
            #     m.update({"domain": each.domain, "path": each.path})
            #     # m.path = each.path
            #     # cookies[each.name] = m
            # print(f"updating with parsed cookies {OKGREEN}{cookies}{ENDC}")
            # self.aiojar.update_cookies(cookies)
            # if self.aiojar.filename:
            #     self.aiojar.save(ignore_expires=True)
        
    async def make_request_async(self, url):
        print(f"Resquest async: {url}")
        async with self.session.get(url) as response:
            print(f"Response status: {response.status}")
            return await response.text()
    
    # async def make_request_async_cb(self, url, future):
    #     print(f"running resquest async cb: {url}")
    #     async with self.session.get(url) as response:
    #         print(f"Got response status {response.status}")
    #         future.set_result(await response.text())
    
    def make_request(self, url):
        try:
            loop = asyncio.get_event_loop()
        except RuntimeError:
            loop = asyncio.new_event_loop()
        result = loop.run_until_complete(self.make_request_async(url))
        loop.run_until_complete(loop.shutdown_asyncgens())
        
        # result = self.make_request_async(url)
        # fut = asyncio.Future()
        # task = loop.create_task(self.make_request_async_cb(url, fut))
        # result = asyncio.wait(fut)
        # while not fut.done():
        #     try:
        #         # result = loop.run_until_complete(self.make_request_async(url))
        #         result = fut.result()
        #         print(f"result {result}")
        #         break
        #     except InvalidStateError as e:
        #         print(f"invalid state.. {e}")
        #         time.sleep(1)
        #         continue
        #     except KeyboardInterrupt:
        #         task.cancel()
        #         break
        # # finally:
        # #     loop.close()
        # result = fut.result()
        logger.debug(f"{WARNING}Request result:{ENDC} {result[:150]}")
        return result

    def is_logged_out(self, json_data):
        # TODO
        return False

    def make_api_request(self, video_id):
        """Make an innertube API call."""
        # Try to circumvent throttling with this workaround for now since
        # pytube is either broken or simply not up to date
        # as per https://code.videolan.org/videolan/vlc/-/issues/26174#note_286445
        headers = self.headers.copy()
        headers.update(
            {
                'Content-Type': 'application/json',
                'Origin': 'https://www.youtube.com',
                'X-YouTube-Client-Name': '3',
                'X-YouTube-Client-Version': '16.20',
                # 'Accept': 'text/plain'
            }
        )
        data = {
            "context": {
                "client": {
                    "clientName": "ANDROID",
                    "clientVersion": "16.20",
                    "hl": "en"
                }
            },
            "videoId": video_id,
        }

        req = Request(
            "https://www.youtube.com/youtubei/v1/player?key=AIzaSyAO_FJ2SlqU8Q4STEHLGCilw_Y9_11qcW8",
            headers=headers,
            data=json.dumps(data).encode(),
            method="POST"
        )

        if logger.isEnabledFor(logging.DEBUG):
            logger.debug(f"POST Request {req.full_url}")
            logger.debug(f"POST Request headers: {req.header_items()}")
        return self.get_html(req)

    def get_html(self, req: Request) -> str:
        """
        Return the HTML page, or throw exception. Update cookies if needed.
        """
        # TODO get the DASH manifest (MPD) and parse that xml file instead
        # We could also use youtube-dl --dump-json instead
        with urlopen(req) as res:
            logger.debug(f"REQUEST {req.full_url} -> response url: {res.url}")
            if logger.isEnabledFor(logging.DEBUG):
                logger.debug(
                    f"Response Status code: {res.status}.\n"
                    f"Response headers:\n{res.headers}")

            if res.status == 429:
                raise Exception(
                    "Error 429. Too many requests? Please try again later "
                    "or get a new IP (also a new cookie?)."
                )

            try:
                content_page = str(res.read().decode('utf-8'))
                return content_page
            except Exception as e:
                logger.critical(f"Failed to load html: {e}")
                raise e


class Session:
    """
    Keep cookies in memory for reuse or update. Synchronized version.
    """
    def __init__(self, cookie_path = None, notifier = None):
        # Hack to only warn user once after first validity check
        self.user_supplied_cookies = 1 if cookie_path else 0
        self.cookie_path = cookie_path
        self.cookie_jar = get_netscape_cookie_jar(cookie_path)
        # TODO add proxies
        self.headers = {
<<<<<<< HEAD
            'user-agent': get_system_ua(), # TODO could use fake-useragent package here for an up-to-date string
=======
            'user-agent': UA, # TODO could use fake-useragent package here for an up-to-date string
>>>>>>> d0a06d1b
            'accept-language': 'en-US,en' # ensure messages in english from the API
        }
        self._initialize_consent()
        self._logged_in = False
        self.notify_h = notifier
        self.ytcfg = None
        self._SAPISID: Union[str, bool, None] = None

<<<<<<< HEAD
=======
    def get_ytcfg(self, data) -> Dict:
        if not isinstance(data, str):
            # FIXME we assume this is an object with file-like interface
            content_html = None
            try:
                content_html = str(data.read().decode('utf-8'))
            except Exception as e:
                logger.critical(f"Failed to load html for ytcfg: {e}")
            return self.get_ytcfg_from_html(content_html)

        return self.get_ytcfg_from_html(data)
    
    @staticmethod
    def get_ytcfg_from_html(html) -> Dict:
        # TODO only keep the keys we care about (that thing is huge)
        if result := re.search(r"ytcfg\.set\((\{.*\})\);", html):
            # Assuming the first result is the one we're looking for
            objstr = result.group(1)
            try:
                return json.loads(objstr)
            except Exception as e:
                logger.error(f"Error loading ytcfg as json: {e}.")
        return {}

    def _generate_sapisidhash_header(
        self, 
        origin: Optional[str] = 'https://www.youtube.com') -> Optional[str]:
        if not origin:
            return None

        if len(self.cookie_jar) == 0:
            return None

        if self._SAPISID is None:
            cookies = {}
            keys = ("SAPISID", "__Secure-3PAPISID")
            for cookie in self.cookie_jar:
                if "youtube.com" in cookie.domain:
                    for k in keys:
                        if k in cookie.name and cookie.value:
                            cookies[k] = cookie
                            break
            if len(cookies.values()) > 0:
                # Value should be the same for both of them
                self._SAPISID = tuple(cookies.values())[-1].value
                logger.info("Extracted SAPISID cookie")
                # We still require SAPISID to be present anyway
                if not cookies.get("SAPISID"):
                    domain = '.youtube.com'
                    cookie = http.cookiejar.Cookie(
                        0, # version
                        'SAPISID', # name
                        self._SAPISID, # value
                        None, # port
                        False, # port_specified
                        domain, # domain
                        True, # domain_specified
                        domain.startswith('.'), # domain_initial_dot
                        '/', # path
                        True, # path_specified
                        True, # secure
                        round(time.time()) + 3600, # expires
                        False, # discard
                        None, # comment
                        None, # comment_url
                        {} # rest
                    )
                    self.cookie_jar.set_cookie(cookie)
                    logger.debug(f"Copied __Secure-3PAPISID to missing SAPISID.")
            else:
                self._SAPISID = False
        if not self._SAPISID:
            return None
        
        # SAPISIDHASH algorithm from https://stackoverflow.com/a/32065323
        time_now = round(time.time())
        sapisidhash = hashlib.sha1(
            f'{time_now} {self._SAPISID} {origin}'.encode('utf-8')).hexdigest()
        return f'SAPISIDHASH {time_now}_{sapisidhash}'

>>>>>>> d0a06d1b
    def _initialize_consent(self):
        """
        Set a consent cookie if not yet present in the cookie jar, and in the
        request headers as a result.
        If a pending consent cookie is there, accept it to avoid the blocking page.
        """
        # Make a first request to get initial cookies, in case none were passed
        # as argument (or failed to load)
        # TODO perhaps this needs to be done once in a while for very long
        # running sessions.
        req = Request('https://www.youtube.com/', headers=self.headers)
        self.cookie_jar.add_cookie_header(req)

        res = urlopen(req)

        logger.debug(f"Initial req header items: {req.header_items()}")
        logger.debug(f"Initial res headers: {res.headers}")
      
        if self.user_supplied_cookies:
            self.ytcfg = self.get_ytcfg(res)

        # Update our cookies according to the response headers
        # if not len(self.cookie_jar) and self.cookie_jar.make_cookies(res, req):
        self.cookie_jar.extract_cookies(res, req)
        # FIXME a bit hacky, all we need is a dict of the updated cookies in cj for below
        self.cookie_jar.add_cookie_header(req)

        _cookies = httpcookies.SimpleCookie(req.get_header('Cookie'))
        logger.debug(f"Initial req cookies after extract: {_cookies}")

        if _cookies.get('__Secure-3PSID'):
            return
        consent_id = None
        consent = _cookies.get('CONSENT')
        if consent:
            if 'YES' in consent.value:
                return
            consent_id = re.search(r'PENDING\+(\d+)', consent.value)
        if not consent_id:
            consent_id = randint(100, 999)
        else:
            # FIXME might be best to just force a random number here instead?
            consent_id = consent_id.group(1)
        domain = '.youtube.com'
        cookie = httpcookiejar.Cookie(
                        0, # version
                        'CONSENT', # name
                        'YES+cb.20210328-17-p0.en+F+%s' % consent_id, # value
                        None, # port
                        False, # port_specified
                        domain, # domain
                        True, # domain_specified
                        domain.startswith('.'), # domain_initial_dot
                        '/', # path
                        True, # path_specified
                        False, # secure
                        None, # expires
                        False, # discard
                        None, # comment
                        None, # comment_url
                        {} # rest
                    )

        if logger.isEnabledFor(logging.DEBUG):
            logger.debug(f"Setting consent cookie: {cookie}")
        self.cookie_jar.set_cookie(cookie)

        if self.cookie_jar.filename:
            self.cookie_jar.save(ignore_expires=True)

    def make_request(self, url):
        """Make a request with cookies applied."""
        req = Request(url, headers=self.headers)
        self.cookie_jar.add_cookie_header(req)

        if logger.isEnabledFor(logging.DEBUG):
            logger.debug(f"Request {req.full_url}")
            logger.debug(f"Request headers: {req.header_items()}")

        return self.get_html(req)

    def make_api_request(self, video_id) -> str:
        """Make an innertube API call. Return response as string."""
        # Try to circumvent throttling with this workaround for now since
        # pytube is either broken or simply not up to date
        # as per https://code.videolan.org/videolan/vlc/-/issues/26174#note_286445
        headers = self.headers.copy()
        headers.update(
            {
                'Content-Type': 'application/json',
                'Origin': 'https://www.youtube.com',
                'X-YouTube-Client-Name': '3',
                'X-YouTube-Client-Version': '16.20',
                # 'Accept': 'text/plain'
            }
        )
        if auth := self._generate_sapisidhash_header():
            headers.update(
                {
                    'X-Origin': "https://www.youtube.com",
                    'Authorization': auth
                }
            )

        if self.ytcfg:
            if IdToken := self.ytcfg.get('IdToken'):
                headers["X-Youtube-Identity-Token"] = IdToken
            if DelegatedSessionId := self.ytcfg.get('DelegatedSessionId'):
                headers["X-Goog-PageId"] = DelegatedSessionId
            if VisitorData := self.ytcfg.get('VisitorData'):
                headers["X-Goog-Visitor-Id"] = VisitorData
            if SessionIndex := self.ytcfg.get('SessionIndex'):
                headers["X-Goog-AuthUser"] = SessionIndex
        
        logger.debug(f"Making API request with headers:{headers}")

        data = {
            "context": {
                "client": {
                    "clientName": "ANDROID",
                    "clientVersion": "16.20",
                    "hl": "en"
                }
            },
            "videoId": video_id,
        }

        req = Request(
            "https://www.youtube.com/youtubei/v1/player?key=AIzaSyAO_FJ2SlqU8Q4STEHLGCilw_Y9_11qcW8",
            headers=headers,
            data=json.dumps(data).encode(),
            method="POST"
        )

        self.cookie_jar.add_cookie_header(req)

        if logger.isEnabledFor(logging.DEBUG):
            logger.debug(f"POST Request {req.full_url}")
            logger.debug(f"POST Request headers: {req.header_items()}")

        return self.get_html(req)

    # TODO Place this in both monitor and download
    def _check_logged_out(self, json_obj):
        logged_out = json_obj.get("responseContext", {}) \
                .get("mainAppWebResponseContext", {}) \
                .get("loggedOut", True)
        return logged_out

    def is_logged_out(self, json_obj):
        """Take a json object and return if we detect logged out status
        only if we have supplied our own cookies, which we ASSUME are meant
        to be logged in."""
        if not json_obj:
            return False
        logged_out = self._check_logged_out(json_obj)

        if logged_out and self.user_supplied_cookies:
            self.user_supplied_cookies = 0
            logger.critical(
                "We are not logged in. Check the validity of your cookies!"
            )

        if logged_out and self._logged_in == True:
            logger.critical(
                "We are not logged in anymore! Are cookies still valid?"
            )
            if self.notify_h:
                self.notify_h.send_email(
                    subject="Not logged in anymore",
                    message_text=f"We are logged out: {json_obj}"
                )
        
        self._logged_in = not logged_out
        return logged_out

    def update_cookies(self, req, res):
        """
        Update cookiejar with whatever Youtube send us in Set-Cookie headers.
        """
        # cookies = SimpleCookie(req.get_header('Cookie'))
        # logger.debug(f"Req header cookie: \"{cookies}\".")

        ret_cookies = self.cookie_jar.make_cookies(res, req)
        # if logger.isEnabledFor(logging.DEBUG):
        #     logger.debug(f"make_cookies(): {ret_cookies}")

        for cook in ret_cookies:
            if cook.name == "SIDCC" and cook.value == "EXPIRED":
                logger.critical("SIDCC expired. Renew your cookies.")
                #TODO send email to admin
                return

        self.cookie_jar.extract_cookies(res, req)

        # logger.debug(
        #         f"CookieJar after extract_cookies(): {self.cookie_jar}")

    def get_html(self, req: Request) -> str:
        """
        Return the HTML page, or throw exception. Update cookies if needed.
        """
        # TODO get the DASH manifest (MPD) and parse that xml file instead
        # We could also use youtube-dl --dump-json instead
        with urlopen(req) as res:
            logger.debug(f"REQUEST {req.full_url} -> response url: {res.url}")
            if logger.isEnabledFor(logging.DEBUG):
                logger.debug(
                    f"Response Status code: {res.status}.\n"
                    f"Response headers:\n{res.headers}")

            self.update_cookies(req, res)

            if res.status == 429:
                raise Exception(
                    "Error 429. Too many requests? Please try again later "
                    "or get a new IP (also a new cookie?).")

            try:
                content_page = str(res.read().decode('utf-8'))
                return content_page
            except Exception as e:
<<<<<<< HEAD
                logger.critical(f"Failed to load html: {e}")
                raise e


HTTPONLY_ATTR = "HTTPOnly"
HTTPONLY_PREFIX = "#HttpOnly_"
NETSCAPE_MAGIC_RGX = re.compile("#( Netscape)? HTTP Cookie File")
MISSING_FILENAME_TEXT = ("a filename was not supplied (nor was the CookieJar "
                         "instance initialised with one)")
NETSCAPE_HEADER_TEXT =  """\
# Netscape HTTP Cookie File
# http://curl.haxx.se/rfc/cookie_spec.html
# This is a generated file!  Do not edit.

"""

class CompatMozillaCookieJar(httpcookiejar.MozillaCookieJar):
    """
    Backport of Python 3.10 version in order to load HTTPOnly cookies too.
    Prior to Python 3.10, http.cookiejar ignored lines starting with "#HttpOnly_".
    """

    def _really_load(self, f, filename, ignore_discard, ignore_expires):
        now = int(time.time())

        if not NETSCAPE_MAGIC_RGX.match(f.readline()):
            raise httpcookiejar.LoadError(
                "%r does not look like a Netscape format cookies file" %
                filename)

        line = ""
        try:
            while 1:
                line = f.readline()
                rest = {}

                if line == "": break

                # httponly is a cookie flag as defined in rfc6265
                # when encoded in a netscape cookie file,
                # the line is prepended with "#HttpOnly_"
                if line.startswith(HTTPONLY_PREFIX):
                    rest[HTTPONLY_ATTR] = ""
                    line = line[len(HTTPONLY_PREFIX):]

                # last field may be absent, so keep any trailing tab
                if line.endswith("\n"): line = line[:-1]

                # skip comments and blank lines XXX what is $ for?
                if (line.strip().startswith(("#", "$")) or
                    line.strip() == ""):
                    continue

                domain, domain_specified, path, secure, expires, name, value = \
                        line.split("\t")
                secure = (secure == "TRUE")
                domain_specified = (domain_specified == "TRUE")
                if name == "":
                    # cookies.txt regards 'Set-Cookie: foo' as a cookie
                    # with no name, whereas http.cookiejar regards it as a
                    # cookie with no value.
                    name = value
                    value = None

                initial_dot = domain.startswith(".")
                assert domain_specified == initial_dot

                discard = False
                if expires == "":
                    expires = None
                    discard = True

                # assume path_specified is false
                c = httpcookiejar.Cookie(0, name, value,
                           None, False,
                           domain, domain_specified, initial_dot,
                           path, False,
                           secure,
                           expires,
                           discard,
                           None,
                           None,
                           rest)
                if not ignore_discard and c.discard:
                    continue
                if not ignore_expires and c.is_expired(now):
                    continue
                self.set_cookie(c)

        except OSError:
            raise
        except Exception:
            _warn_unhandled_exception()
            raise httpcookiejar.LoadError("invalid Netscape format cookies file %r: %r" %
                                          (filename, line))


    def save(self, filename=None, ignore_discard=False, ignore_expires=False):
        if filename is None:
            if self.filename is not None: filename = self.filename
            else: raise ValueError(MISSING_FILENAME_TEXT)

        with open(filename, "w") as f:
            f.write(NETSCAPE_HEADER_TEXT)
            now = int(time.time())
            for cookie in self:
                domain = cookie.domain
                if not ignore_discard and cookie.discard:
                    continue
                if not ignore_expires and cookie.is_expired(now):
                    continue
                if cookie.secure: secure = "TRUE"
                else: secure = "FALSE"
                if domain.startswith("."): initial_dot = "TRUE"
                else: initial_dot = "FALSE"
                if cookie.expires is not None:
                    expires = str(cookie.expires)
                else:
                    expires = ""
                if cookie.value is None:
                    # cookies.txt regards 'Set-Cookie: foo' as a cookie
                    # with no name, whereas http.cookiejar regards it as a
                    # cookie with no value.
                    name = ""
                    value = cookie.name
                else:
                    name = cookie.name
                    value = cookie.value
                if cookie.has_nonstandard_attr(HTTPONLY_ATTR):
                    domain = HTTPONLY_PREFIX + domain
                f.write(
                    "\t".join([domain, initial_dot, cookie.path,
                               secure, expires, name, value])+
                    "\n")


def _warn_unhandled_exception():
    # There are a few catch-all except: statements in this module, for
    # catching input that's bad in unexpected ways.  Warn if any
    # exceptions are caught there.
    import io, warnings, traceback
    f = io.StringIO()
    traceback.print_exc(None, f)
    msg = f.getvalue()
    warnings.warn("http.cookiejar bug!\n%s" % msg, stacklevel=2)


def get_netscape_cookie_jar(
    cookie_path: Union[str, PathLike, None]) -> Union[httpcookiejar.MozillaCookieJar, CompatMozillaCookieJar]:
    """Necessary for urllib.request."""

    # Before Python 3.10, these cookies are ignored which breaks our credentials
    cj = httpcookiejar.MozillaCookieJar() \
        if "HTTPONLY_PREFIX" in dir(httpcookiejar) \
        else CompatMozillaCookieJar()

    if not cookie_path:
        logger.info(f"No cookie path submitted. Using a blank cookie jar.")
        return cj

    cp = Path(cookie_path).expanduser()

    if not cp.is_file():  # either file doesn't exist, or it's a directory
        cp_str = str(cp)
        logger.debug(f"Cookie path \"{cp_str}\" is not a file...")

        if not cp.exists():
            # Get base directory, remove bogus filename
            found = cp_str.rfind(sep)
            if found != -1:
                cp_str = cp_str[:found]
            logger.debug(f"Creating directory for cookie: \"{cp_str}\"")
            makedirs(cp_str, exist_ok=True)
            cp_str = str(cp)
        elif cp.is_dir():
            # Used to create a new file if needed
            cp_str = cp_str + sep + "livestream_saver_cookies.txt"
        else:  
            # device node or something illegal
            logger.warning(
                f"Submitted cookie path \"{cp}\" is incorrect. "
                "Using blank cookie jar.")
            return cj

        logger.warning(
            f"Cookie file not found. Creating an empty new one in \"{cp_str}\"."
        )
        cj.filename = cp_str  # this has to be an absolute valid path string
        return cj

    new_cp_str = str(cp.absolute().with_suffix('')) + "_updated.txt"
    new_cp = Path(new_cp_str)

    try:
        cj.load(new_cp_str if new_cp.exists() else str(cp),
                ignore_expires=True, ignore_discard=True)
    except Exception as e:
        logger.error(
            f"Failed to load cookie file {cookie_path}: {e}."
            " Defaulting to empty cookie."
        )

    # Avoid overwriting the cookie, only write to a new one.
    cj.filename = new_cp_str

    # TODO Make sure the necessary youtube cookies are there, ie. LOGIN_INFO,
    # APISID, CONSENT, HSID, NID, PREF, SID, SIDCC, SSID, VISITOR_INFO1_LIVE,
    # __Secure-3PAPISID, __Secure-3PSID, __Secure-3PSIDCC, etc.
    for cookie in cj:
        if "youtube.com" in cookie.domain:
            if "CONSENT" in cookie.name:
                if cookie.value is not None and "PENDING" in cookie.value:
                    cj.clear(".youtube.com", "/", "CONSENT")
                    continue
            # Session tokens don't appear to be very useful
            if cookie.name.startswith("ST-"):
                cj.clear(".youtube.com", "/", cookie.name)
                continue

            if cookie.is_expired:
                logger.warning(
                    f"{cookie} is expired ({cookie.expires})! Might want to renew it.")
        else: 
            # Remove non-youtube cookies, we don't care about them
            if cj._cookies.get(cookie.domain):
                cj.clear(cookie.domain)

    return cj


# Obsolete
def _get_cookie_dict(path):
    """Basic dictionary from cookie file. Used by Requests module."""
    cookie_path = Path(path).absolute()
    if not cookie_path.exists():
        logger.error("Cookie file does not exist, defaulting to empty cookie...")
        return {}
    cookie_content = parse_cookie_file(cookie_path)
    if not cookie_content:
        logger.warning("Empty cookie file!")
    return cookie_content


# Obsolete
def parse_cookie_file(cookiefile):
    """Returns a dictionary of key value pairs from the Netscape cookie file."""
    cookies = {}
    with open(cookiefile, 'r') as fp:
        content = fp.read()
        for line in content.split('\n'):
            if line.startswith('#'):
                continue
            if 'youtube' in line:
                elements = line.split('\t')
                cookies[elements[-2]] = elements[-1]
    return cookies
=======
                logger.critical(f"Failed to load {req.full_url}: {e}")
                raise e
>>>>>>> d0a06d1b
<|MERGE_RESOLUTION|>--- conflicted
+++ resolved
@@ -6,18 +6,8 @@
 from pathlib import Path
 import json
 from random import randint
-from typing import Optional, Union
 import logging
-logger = logging.getLogger(__name__)
-# logger.setLevel(logging.DEBUG)
-import asyncio
-
 from urllib.request import Request, urlopen #, build_opener, HTTPCookieProcessor, HTTPHandler
-<<<<<<< HEAD
-
-from livestream_saver.util import get_system_ua
-from livestream_saver.constants import *
-=======
 import http.cookiejar
 from http.cookies import SimpleCookie
 from typing import Dict, Optional, Union
@@ -26,7 +16,15 @@
 
 from livestream_saver.util import UA
 from livestream_saver.cookies import get_cookie
->>>>>>> d0a06d1b
+
+logger = logging.getLogger(__name__)
+# logger.setLevel(logging.DEBUG)
+import asyncio
+
+from urllib.request import Request, urlopen #, build_opener, HTTPCookieProcessor, HTTPHandler
+
+from livestream_saver.util import get_system_ua
+from livestream_saver.constants import *
 
 # from http.cookies import BaseCookie, SimpleCookie, Morsel, _CookiePattern
 from http import cookies as httpcookies
@@ -507,11 +505,7 @@
         self.cookie_jar = get_netscape_cookie_jar(cookie_path)
         # TODO add proxies
         self.headers = {
-<<<<<<< HEAD
-            'user-agent': get_system_ua(), # TODO could use fake-useragent package here for an up-to-date string
-=======
             'user-agent': UA, # TODO could use fake-useragent package here for an up-to-date string
->>>>>>> d0a06d1b
             'accept-language': 'en-US,en' # ensure messages in english from the API
         }
         self._initialize_consent()
@@ -520,8 +514,6 @@
         self.ytcfg = None
         self._SAPISID: Union[str, bool, None] = None
 
-<<<<<<< HEAD
-=======
     def get_ytcfg(self, data) -> Dict:
         if not isinstance(data, str):
             # FIXME we assume this is an object with file-like interface
@@ -602,7 +594,6 @@
             f'{time_now} {self._SAPISID} {origin}'.encode('utf-8')).hexdigest()
         return f'SAPISIDHASH {time_now}_{sapisidhash}'
 
->>>>>>> d0a06d1b
     def _initialize_consent(self):
         """
         Set a consent cookie if not yet present in the cookie jar, and in the
@@ -825,8 +816,7 @@
                 content_page = str(res.read().decode('utf-8'))
                 return content_page
             except Exception as e:
-<<<<<<< HEAD
-                logger.critical(f"Failed to load html: {e}")
+                logger.critical(f"Failed to load {req.full_url}: {e}")
                 raise e
 
 
@@ -1081,8 +1071,4 @@
             if 'youtube' in line:
                 elements = line.split('\t')
                 cookies[elements[-2]] = elements[-1]
-    return cookies
-=======
-                logger.critical(f"Failed to load {req.full_url}: {e}")
-                raise e
->>>>>>> d0a06d1b
+    return cookies