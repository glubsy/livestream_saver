--- conflicted
+++ resolved
@@ -1,13 +1,10 @@
 # from sys import version_info
 # from platform import python_version_tuple
 import re
-<<<<<<< HEAD
 import time
 from os import sep, makedirs
 from pathlib import Path
-=======
 import json
->>>>>>> c2e77c5e
 from random import randint
 from typing import Optional, Union
 import logging
@@ -300,7 +297,7 @@
                 URL('https://www.youtube.com')
             )
             logger.debug(
-                f"{OKBLUE}After request, filtered cookies "
+                f"{BLUE}After request, filtered cookies "
                 f"{type(_cookies)} are{ENDC}:\n{_cookies}"
             )
 
@@ -432,11 +429,7 @@
         # Hack to only warn user once after first validity check
         self.user_supplied_cookies = 1 if cookie_path else 0
         self.cookie_path = cookie_path
-<<<<<<< HEAD
         self.cookie_jar = get_netscape_cookie_jar(cookie_path)
-=======
-        self.cookie_jar = get_cookie(cookie_path)
->>>>>>> c2e77c5e
         # TODO add proxies
         self.headers = {
             'user-agent': get_system_ua(), # TODO could use fake-useragent package here for an up-to-date string
