#!/bin/env python3
from shutil import rmtree
from typing import Optional, Dict, List
import subprocess
from json import load
from pathlib import Path
from shutil import copyfileobj, which
import logging
import re
from imghdr import what

from livestream_saver.util import sanitize_filename

logger = logging.getLogger(__name__)
# logger.setLevel(logging.DEBUG)

MAX_NAME_LEN = 255


def get_hash_from_path(path: Path) -> str:
    """Get the hash ID part from the directory name."""
    if match := re.compile(r"stream_capture_(.*)$").match(path.name):
        if _id := match.group(1):
            return _id
    return "UNKNOWN_ID"


def get_metadata_info(path: Path):
    try:
        with open(path / "metadata.json", 'r', encoding='utf-8') as fp:
            return load(fp)
    except Exception as e:
        logger.error(f"Exception while trying to load metadata.json: {e}.")
        return {
            "id": get_hash_from_path(path)
        }


def concat(datatype: str, video_id: str, seg_list: List,
           output_dir: Path, method: int = 0) -> Optional[Path]:
    """
    Concatenate segments.
    :param str datatype:
        The type of data. "video" or "audio"
    :param str video_id:
        Youtube ID.
    :param list seg_list:
        List of Paths to .ts files.
    :param str output_dir:
        Output directory where to write resulting file.
    :param int method: index of method to use
    :rtype: Path|None
    :returns:
        Path to concatenated video or audio file, or None on failure.
    """
    METHOD = ["concat", "concat_demuxer"]

    logger.info(f"Trying concatenation method: \"{METHOD[method]}\".")

    concat_filename = f"concat_{video_id}_{datatype}.ts"
    concat_filepath = output_dir / concat_filename

    # Determine container type according to codec
    if datatype == "vp9":
        ext = "webm"
    elif datatype == "aac":
        ext = "m4a"
    elif datatype == "h264":
        ext = "mp4"
    else: # we only use this currently
        ext = "m4a" if datatype == "audio" else "mp4"

    ffmpeg_output_filename =  output_dir / \
f"{video_id}_{datatype}_{METHOD[method]}_ffmpeg.{ext}"

    if ffmpeg_output_filename.exists():
        logger.info(
            f"Skipping concatenation because \"{ffmpeg_output_filename}\" "
            "already exists from a previous run."
        )
        return ffmpeg_output_filename

    list_file_path = None

    if METHOD[method] == "concat_demuxer":
        # http://ffmpeg.org/ffmpeg-formats.html#concat-1
        # Does not work, duration is always messed up.
        # Also a bunch of "Auto-inserting h264_mp4toannexb bitstream filter"
        # warnings (-auto_convert 0 might disable them, but no different result)
        list_file_path = output_dir / f"list_{video_id}_{datatype}.txt"
        with open(list_file_path, "w") as f:
            for i in seg_list:
                f.write(f"file '{i}'\n")

        cmd = ["ffmpeg", "-hide_banner", "-y",
               "-f", "concat",
               "-safe", "0",
               "-i", str(list_file_path),
               "-map_metadata", "-1", # remove metadata
            #  "-auto_convert", "0" # might disable warnings?
               "-c", "copy",
            #    "-bsf:v", "h264_mp4toannexb", # or [hevc|h264]_mp4toannexb
               str(ffmpeg_output_filename)]

    elif METHOD[method] == "concat_protocol":
        # http://www.ffmpeg.org/faq.html#How-can-I-concatenate-video-files_003f
        # This seems to be identical to our default method, except ffmpeg does
        # everything for us and doesn't require a temporary concat file.
        # Some people say it doesn't work with MP4 files. Also, there is a point
        # where the argument length is too long, so this can overflow. Stupid!
        list_files = "|".join([str(f.name) for f in seg_list])

        cmd = ["ffmpeg", "-hide_banner", "-y",
              f"concat:\"{list_files}\"", # this may overflow. Stupid design!
               "-map_metadata", "-1",  # remove metadata
               "-c", "copy",
               str(ffmpeg_output_filename)]
        print(f"len cmd: {len(cmd)} cmd:\n{cmd}")

    else:
        if not concat_filepath.exists():
            # Concatenate segments through python
            with open(concat_filepath, "wb") as f:
                for i in seg_list:
                    with open(i, "rb") as ff:
                        copyfileobj(ff, f)
        # Fix broken container. This seems to fix the messed up duration.
        # Note: '-c:a' if datatype == 'audio' else '-c:v' but '-c copy' might work for both here.
        cmd = ["ffmpeg", "-hide_banner", "-y",
               "-i", str(concat_filepath),
               "-map_metadata", "-1", # remove metadata
               "-c", "copy",
               str(ffmpeg_output_filename)]

    cproc = None
    try:
        cproc = subprocess.run(
            cmd,
            check=True,
            capture_output=True,
            text=True
        )
        logger.debug(f"{cproc.args} stderr output:\n{cproc.stderr}")
    except subprocess.CalledProcessError as e:
        logger.exception(
            f"{e.cmd} returned error {e.returncode}. "
            f"STDERR:\n{e.stderr}"
        )
        raise
    except FileNotFoundError as e:
        logger.error(f"Failed to run ffmpeg: {e}.")
        raise
    finally:
        # Remove filelist.txt
        if list_file_path is not None:
            list_file_path.unlink(missing_ok=True)

    # Something might be wrong? Those might just be harmless warning?
    # if cproc is not None\
    # and ("Found duplicated MOOV Atom. Skipped it" in cproc.stderr
    #     or "Failed to add index entry" in cproc.stderr):

    props = probe(ffmpeg_output_filename)
    # FIXME This assumes that segments are roughly 1 second in duration
    if len(seg_list) * 0.80 < props.get("duration", 0) > len(seg_list) * 20:
        logger.info(
            f"Abnormal duration of {ffmpeg_output_filename.name}: "
            f"{props.get('duration')}. Removing..."
        )

        ffmpeg_output_filename.unlink(missing_ok=True)
        if method < len(METHOD) - 1:
            logger.info(f"Trying next method \"{METHOD[method+1]}\"...")
            return concat(
                datatype, video_id, seg_list, output_dir,
                method = method + 1
            )

    if concat_filepath.exists():
        concat_filepath.unlink(missing_ok=True)
    if not ffmpeg_output_filename.exists():
        return None
    return ffmpeg_output_filename


def probe(fpath: Path) -> Dict:
    if not which('ffprobe'):
        logger.warning("Could not find ffprobe in PATH.")
        return {}

    probecmd = ['ffprobe', '-v', 'quiet', '-hide_banner',
                '-show_streams', str(fpath)]
    try:
        probeproc = subprocess.run(probecmd, capture_output=True, text=True)
        logger.debug(f"{probeproc.args} stderr output:\n{probeproc.stdout}")
    except FileNotFoundError as e:
        logger.error(f"Failed to use ffprobe: {e}.")
        return {}

    values = {}
    for line in probeproc.stdout.split("\n"):
        if "duration=" in line:
            val = line.split("=")[1]
            values["duration"] = float(val) if val != "N/A" else 0.0
            continue
        if "codec_name=" in line:
            val = line.split("=")[1]
            values["codec_name"] = val if val != "N/A" else None
            continue

    logger.debug(
        f"{fpath.name} codec: {values.get('codec_name')}, "
        f"duration: {values.get('duration')}"
    )

    return values


def merge(info: Dict, data_dir: Path,
          output_dir: Optional[Path] = None,
          keep_concat: bool = False,
          delete_source: bool = False) -> Optional[Path]:
    if not output_dir:
        output_dir = data_dir

    if not data_dir or not data_dir.exists():
        # logger.critical(f"Data directory \"{data_dir}\" not found.")
        return None

    # Reuse the logging handlers from the download module if possible
    # to centralize logs pertaining to stream video handling
    global logger
    logger = logging.getLogger("download" + "." + info.get('id', "_"))
    if not logger.hasHandlers():
        logger.setLevel(logging.DEBUG)
        # File output
        logfile = logging.FileHandler(\
            filename=data_dir / "download.log", delay=True, encoding='utf-8')
        logfile.setLevel(logging.DEBUG)
        formatter = logging.Formatter(\
            '%(asctime)s - %(levelname)s - %(name)s - %(message)s')
        logfile.setFormatter(formatter)
        logger.addHandler(logfile)

        # Console output
        conhandler = logging.StreamHandler()
        conhandler.setLevel(logging.DEBUG)
        conhandler.setFormatter(formatter)
        logger.addHandler(conhandler)

    if not which("ffmpeg"):
        logger.error(
            "Could not find ffmpeg! Make sure it is installed and in your PATH."
            " Aborting merge phase."
        )
        return None

    video_seg_dir = data_dir / "vid"
    audio_seg_dir = data_dir / "aud"

    video_files = collect(video_seg_dir)
    audio_files = collect(audio_seg_dir)

    if not video_files and not audio_files:
        return None

    def to_int(seg_list: List[Path]) -> List[int]:
        # remove the "_audio/_video" part
        return [int(i.stem[:-6]) for i in seg_list]

    segment_number_mismatch = False
    if len(video_files) != len(audio_files):
        segment_number_mismatch = True

        video_as_int = to_int(video_files)
        audio_as_int = to_int(audio_files)
        seg_list_as_ints = video_as_int + audio_as_int

        affected_segs = [
            i for i in seg_list_as_ints 
            if i not in video_as_int or i not in audio_as_int
        ]
        missing_audio_ints = [i for i in video_as_int if i not in audio_as_int]
        missing_video_ints = [i for i in audio_as_int if i not in video_as_int]
        logger.warning(
            "Number of audio and video segments do not match: "
            f"{len(video_files)} video segments, {len(audio_files)} audio segments."
            f" Affected segments: {affected_segs}. "
            f" Missing video segments: {missing_video_ints}."
            f" Missing audio segments: {missing_audio_ints}"
        )
        del video_as_int
        del audio_as_int
        del seg_list_as_ints
        del missing_audio_ints
        del missing_video_ints

<<<<<<< HEAD
    missing_video = print_missing_segments(video_files, "_video")
    missing_audio = print_missing_segments(audio_files, "_audio")

    # FIXME "remove" the corresponding segments from each list above
    # in order to have exactly the same number of segments before
    # trying to concatenate and merge tracks. (only true for DASH/adaptive)
=======
    # FIXME this is now redundant with the above checks
    print_missing_segments(video_files, "_video")
    print_missing_segments(audio_files, "_audio")
>>>>>>> c2e77c5e

    # Determine codec from first file
    vid_props = probe(video_files[0])
    aud_props = probe(audio_files[0])

    ffmpeg_output_path_video = concat(
        datatype=vid_props.get("codec_name", "video"),
        video_id=info.get("id", "UNKNOWN_ID"),
        seg_list=video_files,
        output_dir=data_dir
    )
    ffmpeg_output_path_audio = concat(
        datatype=aud_props.get("codec_name", "audio"),
        video_id=info.get("id", "UNKNOWN_ID"),
        seg_list=audio_files,
        output_dir=data_dir
    )

    if not ffmpeg_output_path_audio or not ffmpeg_output_path_video:
        logger.error("Missing video or audio concatenated file!")
        return None

    ext = "mp4"
    # Seems like an MP4 container can handle vp9 just fine. Perhaps we don't
    # really need MKV (which doesn't support embedded thumbnails yet anyway).
    # if vid_props.get("codec_name") == "vp9":
    #     ext = "mkv"

    if len(info.keys()) <= 1:
        # Failed to load metadata.json
        final_output_name = info.get('id', 'UNKNOWN_ID') + f".{ext}"
    else:
        final_output_name = sanitize_filename(
            f"{info.get('author')}_"
            f"[{info.get('download_date')}]_{info.get('title')}_"
            f"[{info.get('video_resolution')}]_{info.get('id')}"
            f".{ext}"
        )

    final_output_file = output_dir / final_output_name

    ffmpeg_error = False
    try_thumb = True
    while True:
        ffmpeg_command = [
            "ffmpeg", "-hide_banner", "-y",
            "-i", str(ffmpeg_output_path_video),
            "-i", str(ffmpeg_output_path_audio)
        ]
        metadata_cmd = metadata_arguments(
            info, data_dir,
            want_thumb=try_thumb
        )
        # ffmpeg -hide_banner -i video.mp4 -i audio.m4a -i thumbnail.jpg -map 0
        # -map 1 -map 2 -c:v:2 jpg -disposition:v:1 attached_pic -c copy out.mp4
        ffmpeg_command.extend(metadata_cmd)
        ffmpeg_command.extend(["-c", "copy", str(final_output_file)])

        try:
            cproc = subprocess.run(
                ffmpeg_command,
                check=True,
                capture_output=True,
                text=True,
                encoding="utf-8"
            )
            logger.debug(f"{cproc.args} stderr output:\n{cproc.stderr}")
            if "Non-monotonous DTS in output stream" in cproc.stderr:
                ffmpeg_error = True
        except subprocess.CalledProcessError as e:
            logger.debug(
                f"{e.cmd} return code {e.returncode}. STDERR:\n{e.stderr}"
            )

            if try_thumb \
            and 'Unable to parse option value "attached_pic"' in e.stderr:
                logger.error(
                    "Failed to embed the thumbnail into the final video "
                    "file! Trying again without it..."
                )
                try_thumb = False
                if final_output_file.exists() \
                and final_output_file.stat().st_size == 0:
                    logger.info(
                        "Removing zero length ffmpeg output "
                        "\"{}\" ...".format(final_output_file.name)
                    )
                    final_output_file.unlink()
                continue
            if "Non-monotonous DTS in output stream" in e.stderr:
                ffmpeg_error = True

        if not final_output_file.exists():
            logger.critical(
                "Missing final merged output file! Something went wrong.")
            return None
        break

    if final_output_file.exists() and final_output_file.stat().st_size == 0:
        logger.critical(
            "Final merged output file is zero length! Something went wrong. "
            "Check for errors in DEBUG log level.")
        final_output_file.unlink()
        return None

    logger.info(f"Successfully wrote file \"{final_output_file.name}\".")

    if not keep_concat:
        logger.debug(
            f"Removing temporary audio/video concatenated files "
            "{} and {}".format(
                ffmpeg_output_path_audio.name, ffmpeg_output_path_video.name
            )
        )
        ffmpeg_output_path_audio.unlink()
        ffmpeg_output_path_video.unlink()

<<<<<<< HEAD
    if len(missing_audio) > 0 or len(missing_video) > 0:
        logger.warning(
            "There were some missing segments, skipping deletion of source files."
        )
    elif ffmpeg_error:
        logger.warning(
            "There seem to have been errors while processing with ffmpeg."
            " Skipping deletion of source files."
        )
    elif delete_source:
        logger.info("Deleting source segments in {} and {}...".format(
            video_seg_dir, audio_seg_dir)
        )
        rmtree(video_seg_dir)
        rmtree(audio_seg_dir)
=======
    if delete_source:
        if segment_number_mismatch:
            logger.warning("Not deleting source segments because some are missing.")
        else:
            logger.info("Deleting source segments in {} and {}...".format(
                video_seg_dir, audio_seg_dir)
            )
            rmtree(video_seg_dir)
            rmtree(audio_seg_dir)
>>>>>>> c2e77c5e

    return final_output_file


def print_missing_segments(filelist: List, filetype: str) -> list:
    """
        Check that all segments are available.
        :param list filelist: a list of pathlib.Path
        :param str filetype: "_video" or "_audio"
        :return list: List of pathlib.Path of the missing segments.
    """
    missing = []
    first_segnum = 0
    last_segnum = 0

    if filelist:
        # Get the numbers from the file name
        # filename format is 0000000001_[audio|video].ts
        first_segnum = int(filelist[0].name.split(filetype + ".ts")[0])
        last_segnum = int(filelist[-1].name.split(filetype + ".ts")[0])

    if first_segnum != 0:
        logger.warning(
            f"First {filetype[1:]} segment number starts at {first_segnum} "
            "instead of 0."
        )

    # Numbering in filenames starts from 0
    if len(filelist) != last_segnum + 1:
        logger.warning(
            f"Number of {filetype[1:]} segments doesn't match last segment "
            f"number: Last {filetype[1:]} segment number: "
            f"{last_segnum} out of {len(filelist)} total files."
        )
        i = 0
        for f in filelist:
            if f.name != f"{i:0{10}}{filetype}.ts":
                missing.append(f)
                logger.warning(
                    f"Segment {i:0{10}}{filetype}.ts seems to be missing."
                )
                i += 1
            i += 1
    return missing


def metadata_arguments(
        info: Dict,
        data_path: Path,
        want_thumb: bool = True) -> List[str]:
    cmd = []
    # Embed thumbnail if a valid one is found
    if want_thumb:
        cmd = get_thumbnail_command_prefix(data_path)

    # These have to be placed AFTER, otherwise they affect one stream in particular
    if title := info.get('title'):
        cmd.extend(["-metadata", f"title='{title}'"])
    if author := info.get('author'):
        cmd.extend(["-metadata", f"artist='{author}'"])
    if download_date := info.get('download_date'):
        cmd.extend(["-metadata", f"date='{download_date}'"])
    if description := info.get('description'):
        cmd.extend(["-metadata", f"description='{description}'"])
    return cmd


def get_thumbnail_command_prefix(data_path: Path) -> List:
    thumb_path = get_thumbnail_pathname(data_path)
    if not thumb_path:
        return []

    _type = what(thumb_path)
    logger.info(f"Detected thumbnail \"{thumb_path}\" type: {_type}.")

    if _type is None:
        return []

    if _type != "jpeg" and _type != "png":
        try:
            convert_thumbnail(thumb_path, _type)
        except Exception as e:
            logger.error(
                f"Failed converting thumbnail \"{thumb_path}\" "
                f"from detected {_type} format. {e}"
            )
            return []

    # https://ffmpeg.org/ffmpeg.html#toc-Stream-selection
    return [
        "-i", str(thumb_path),
        "-map", "0", "-map", "1", "-map", "2",
        # "-c:v:2", _type,
        # copy probably means no re-encoding again into jpg/png
        "-c:a:2", "copy",
        "-disposition:v:1",
        "attached_pic"
    ]


def convert_thumbnail(thumb_path: Path, fromformat: str) -> Path:
    """Move file 'thumbnail' pointed by thumb_path as 'thumbnail.fromformat',
    then convert the file to PNG and saves it as 'filename' from thumb_path."""
    try:
        from PIL import Image
    except ImportError as e:
        logger.error(f"Failed loading PIL (pillow) module. {e}")
        raise e

    # old_path = str(thumb_path)
    # new_name = ".".join((old_path, fromformat))
    # rename(old_path, new_name)

    new_name = Path(thumb_path.absolute().name + f".{fromformat}")
    if not new_name.exists():
        thumb_path.rename(new_name)

    # TODO Pillow can detect and try all available formats
    logger.info(f"Converting \"{new_name}\" to PNG...")
    with Image.open(new_name) as im:
        im.convert("RGB")
        im.save(thumb_path, "PNG")
    logger.info(f"Saved PNG thumbnail as \"{thumb_path}\"")
    return thumb_path


def get_thumbnail_pathname(data_path: Path) -> Optional[Path]:
    """Returns the first file named "thumbnail" if found in data_path."""
    fl = list(data_path.glob('thumbnail'))
    if fl:
        return fl[0]
    return None


def collect(data_path: Path) -> List[Path]:
    if not data_path.exists():
        logger.warning(f"{data_path} does not exist!")
        return []
    files = [p for p in data_path.glob('*.ts')]
    files.sort()
    return files<|MERGE_RESOLUTION|>--- conflicted
+++ resolved
@@ -295,18 +295,12 @@
         del missing_audio_ints
         del missing_video_ints
 
-<<<<<<< HEAD
+    # FIXME merge these checks with above checks
     missing_video = print_missing_segments(video_files, "_video")
     missing_audio = print_missing_segments(audio_files, "_audio")
-
     # FIXME "remove" the corresponding segments from each list above
     # in order to have exactly the same number of segments before
     # trying to concatenate and merge tracks. (only true for DASH/adaptive)
-=======
-    # FIXME this is now redundant with the above checks
-    print_missing_segments(video_files, "_video")
-    print_missing_segments(audio_files, "_audio")
->>>>>>> c2e77c5e
 
     # Determine codec from first file
     vid_props = probe(video_files[0])
@@ -424,33 +418,20 @@
         ffmpeg_output_path_audio.unlink()
         ffmpeg_output_path_video.unlink()
 
-<<<<<<< HEAD
-    if len(missing_audio) > 0 or len(missing_video) > 0:
-        logger.warning(
-            "There were some missing segments, skipping deletion of source files."
-        )
-    elif ffmpeg_error:
-        logger.warning(
-            "There seem to have been errors while processing with ffmpeg."
-            " Skipping deletion of source files."
-        )
-    elif delete_source:
-        logger.info("Deleting source segments in {} and {}...".format(
-            video_seg_dir, audio_seg_dir)
-        )
-        rmtree(video_seg_dir)
-        rmtree(audio_seg_dir)
-=======
     if delete_source:
-        if segment_number_mismatch:
+        if segment_number_mismatch or (len(missing_audio) > 0 or len(missing_video) > 0):
             logger.warning("Not deleting source segments because some are missing.")
+        elif ffmpeg_error:
+            logger.warning(
+                "There seem to have been errors while processing with ffmpeg."
+                " Skipping deletion of source files."
+            )
         else:
             logger.info("Deleting source segments in {} and {}...".format(
                 video_seg_dir, audio_seg_dir)
             )
             rmtree(video_seg_dir)
             rmtree(audio_seg_dir)
->>>>>>> c2e77c5e
 
     return final_output_file
 
