--- conflicted
+++ resolved
@@ -173,21 +173,9 @@
         round_max = round(total_expected_duration * 1.05)
         round_dur = round(duration)
 
-<<<<<<< HEAD
-    # Determine container type according to codec
-    if datatype == "vp9":
-        ext = "webm"
-    elif datatype == "aac":
-        ext = "m4a"
-    elif datatype == "h264":
-        ext = "mp4"
-    else: # we only use this currently
-        ext = "m4a" if datatype == "audio" else "mp4"
-=======
         logger.info(
             f"Checking duration of {filepath.name} ({round_dur}) against the "
             f"total expected duration {total_expected_duration} ...")
->>>>>>> d0a06d1b
 
         if round_min <= round_dur <= round_max:
             logger.info(f"{filepath.name} duration of {round_dur} seems valid.")
@@ -516,22 +504,6 @@
             "Some segments appear to be missing! "
             f" Affected segments: {affected_segs}. "
             f" Missing video segments: {missing_video_ints}."
-<<<<<<< HEAD
-            f" Missing audio segments: {missing_audio_ints}"
-        )
-        del video_as_int
-        del audio_as_int
-        del seg_list_as_ints
-        del missing_audio_ints
-        del missing_video_ints
-
-    # FIXME merge these checks with above checks
-    missing_video = print_missing_segments(video_files, "_video")
-    missing_audio = print_missing_segments(audio_files, "_audio")
-    # FIXME "remove" the corresponding segments from each list above
-    # in order to have exactly the same number of segments before
-    # trying to concatenate and merge tracks. (only true for DASH/adaptive)
-=======
             f" Missing audio segments: {missing_audio_ints}")
     else:
         logger.info("No missing segment detected. All good.")
@@ -539,7 +511,6 @@
     del audio_as_int
     del seg_list_as_ints
     del affected_segs
->>>>>>> d0a06d1b
 
     # Determine codec from one file
     vid_props = probe(video_files[0])
@@ -660,11 +631,8 @@
 
     final_output_file = output_dir / final_output_name
 
-<<<<<<< HEAD
     ffmpeg_error = False
-=======
     # Final muxing of tracks, plus thumbnail and metadata embedding:
->>>>>>> d0a06d1b
     try_thumb = True
     while True:
         ffmpeg_command = [
@@ -740,15 +708,6 @@
         concat_video_file.unlink()
 
     if delete_source:
-<<<<<<< HEAD
-        if segment_number_mismatch or (len(missing_audio) > 0 or len(missing_video) > 0):
-            logger.warning("Not deleting source segments because some are missing.")
-        elif ffmpeg_error:
-            logger.warning(
-                "There seem to have been errors while processing with ffmpeg."
-                " Skipping deletion of source files."
-            )
-=======
         action_msg = "Not deleting source segments."
         if segment_number_mismatch:
             logger.warning(f"Some segments are missing. {action_msg}")
@@ -759,7 +718,6 @@
             logger.warning(f"Some segments were corrupted! {action_msg}")
         elif attempt > 0:
             logger.warning(f"A concat method failed. {action_msg}")
->>>>>>> d0a06d1b
         else:
             logger.info("Deleting source segments in {} and {}...".format(
                 video_seg_dir, audio_seg_dir)
@@ -770,14 +728,6 @@
     return final_output_file
 
 
-<<<<<<< HEAD
-def print_missing_segments(filelist: List, filetype: str) -> list:
-    """
-        Check that all segments are available.
-        :param list filelist: a list of pathlib.Path
-        :param str filetype: "_video" or "_audio"
-        :return list: List of pathlib.Path of the missing segments.
-=======
 def get_corrupt(filelist: List[Path]) -> List[Path]:
     """Return the list of corrupt files in filelist, detected with ffprobe.
     This is super slow, but ffmpeg does not report corrupt packet file unless
@@ -857,7 +807,6 @@
     :param list filelist: a list of pathlib.Path
     :param str filetype: "_video" or "_audio"
     :return bool: list of missing segment Paths (that point to nothing)
->>>>>>> d0a06d1b
     """
     missing = []
     first_segnum = 0
@@ -883,21 +832,12 @@
         logger.warning(
             f"Number of {filetype[1:]} segments doesn't match last segment "
             f"number: Last {filetype[1:]} segment number: "
-<<<<<<< HEAD
-            f"{last_segnum} out of {len(filelist)} total files."
-        )
-        i = 0
-        for f in filelist:
-            if f.name != f"{i:0{10}}{filetype}.ts":
-                missing.append(f)
-=======
             f"{last_segnum} / {len(filelist)} total files.")
         i = first_segnum
         base_dir = filelist[0].parent
         for f in filelist:
             name = f"{i:0{10}}{filetype}.ts"
             if f.name != name:
->>>>>>> d0a06d1b
                 logger.warning(
                     f"Segment {name}.ts seems to be missing.")
                 missing.append(Path(base_dir) / name)
