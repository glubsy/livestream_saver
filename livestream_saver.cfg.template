[DEFAULT]
# If these keys are not specified in other sections, 
# these will be used as a fallback.
log_level = DEBUG
<<<<<<< HEAD

# Path to cookies that is commmon to all modes:
=======
# Path to cookies that is commmon to all modes if not overriden by sections:
>>>>>>> c2e77c5e
cookie = 
# E-mail notification parameters (using ENV is better)
email_notifications = False
smtp_server = 
smtp_port = 25
smtp_login =
smtp_password =
to_email = 
from_email =


<<<<<<< HEAD
[monitor]
=======
[common]
# These variables can be re-used in other sections. This section does nothing else.
# Reference these variables from other sections as ${common:variable}.

# Only trigger download if this regex matches in video title + description
allow_regex = ".*archiv.*|.*karaoke.*"
# Do not trigger download if this regex matches in video title + description
block_regex = ""
# This is just an example of yt-dlp (limiting video height to 240p)
# Note that "--cookies %COOKIE_PATH%" will be smartly removed if the value was 
# not provided from the config file nor from the command line as argument. 
ytdlp_command = yt-dlp
	-v
	--embed-thumbnail
	--fragment-retries 50
	-o '%(upload_date)s %(uploader)s %(title)s_[%(height)s]_%(id)s.%(ext)s'
	-f 'bestvideo+bestaudio'
	-S "+res:240,res:360"
	--add-metadata
	--cookies %COOKIE_PATH%
	--wait-for-video 5
	%VIDEO_URL%


[monitor]
# These values are only loaded in Monitor mode.

>>>>>>> c2e77c5e
log_level = INFO
# Delay between scan retries in minutes
scan_delay = 15.5
# Path to Netscape formatted cookie file.
# cookie = /path/to/cookies.txt

# Only trigger download if this regex matches video title + description.
allow_regex = ''
# Do not trigger download if this regex matches video title + description (not very useful).
block_regex = ""

# This triggers when an upcoming video is listed in the channel page.
on_upcoming_detected = ${common:ytdlp_command}
on_upcoming_detected_enabled = false
on_upcoming_detected_logged = false
# These regexes only apply to the condition on which to spawn the command.
on_upcoming_detected_allow_regex =
# For example, do not download KSON's "video" used solely for its chat room
on_upcoming_detected_block_regex = ".*FREE CHATTING SPACE.*"

# This should trigger only for non-live videos (VOD).
on_video_detected = ${common:ytdlp_command}
on_video_detected_enabled = false
on_video_detected_logged = true
# These regexes only apply to the condition on which to spawn the command.
on_video_detected_allow_regex = ${common:allow_regex}
on_video_detected_block_regex = 

# This triggers when a download is pending and waiting for a livestream to start.
on_download_initiated = ${common:ytdlp_command}
on_download_initiated_enabled = true
on_download_initiated_logged = true
# These regexes only apply to the condition on which to spawn the command.
# These are matched against both title + description.
on_download_initiated_allow_regex = ${monitor:allow_regex}
on_download_initiated_block_regex = ${monitor:block_regex}

# This triggers when the download has actually started on an active livestream.
on_download_started = 
on_download_started_enabled = false
on_download_started_logged = false
# These regexes only apply to the condition on which to spawn the command.
# These are matched against both title + description.
on_download_started_allow_regex = ${common:allow_regex}
on_download_started_block_regex = ${common:block_regex}

# This triggers when we consider a livestream to be finished.
on_download_ended = 
on_download_ended_enabled = false
on_download_ended_logged = false

# This triggers when the merge is done (successfully or not).
on_merge_done = 
on_merge_done_enabled = false
on_merge_done_logged = false

# This can be used in any section to skip downloading.
# skip_download = True


# Delay between scan retries in minutes
scan_delay = 15.5

# Spawn a subprocess of your choosing (for all channels monitored):
download_started_hook = 


[download]
<<<<<<< HEAD
log_level = WARNING

# If live has not started yet, delay retrying by this many minutes
scan_delay = 2.5

# Path to Netscape formatted cookie file
# cookie = /path/to/cookies.txt

# Spawn a subprocess of your choosing:
download_started_hook = 


[channel_monitor]
channel_name = Gawr Gura
scan_delay = 20.0
URL = https://www.youtube.com/channel/UCoSrY_IQQVpmIRZ9Xf-y93g

# Spawn a subprocess of your choosing (for this target channel only):
download_started_hook = yt-dlp, 
	--embed-thumbnail,
	--fragment-retries, 50,
	-o, %(upload_date)s %(uploader)s %(title)s_[%(height)s]_%(id)s.%(ext)s,
	# -f, bestvideo+bestaudio,
	# --cookies, %COOKIE_PATH%,
	--add-metadata,
	%VIDEO_URL%

# Disable spawning the command above (same as commenting the command out)
download_started_hook_enabled = false

# Log the command's output (both stdout & stderr)
download_started_hook_logged = true

# Skip download phase and only run the subprocess when a stream has started
skip_download = false


# [channel_monitor]
# channel_name = Matsuro Meru
# scan_delay = 15.0
# URL = https://www.youtube.com/channel/UCIJ6TGsTcBlYGUj-zbL60EQ


# [channel_monitor]
# channel_name = Kamiko Kana
# scan_delay = 20.0
# URL = https://www.youtube.com/c/kamikokana


# [channel_monitor]
# channel_name = Prune
# scan_delay = 25.0
# URL = https://www.youtube.com/c/Prune73


# [channel_monitor]
# channel_name = Inukai Purin
# scan_delay = 20.0
# URL = https://www.youtube.com/channel/UCdrQWcX7XLDSUEh9SAxnyBg
=======
# These values are only loaded in Download mode.

log_level = WARNING
# If live has not started yet, delay retrying by this many minutes.
scan_delay = 2.5
# Path to Netscape formatted cookie file.
# cookie = /path/to/cookies.txt

# This triggers when a download is pending and waiting for a livestream to start.
on_download_initiated =
on_download_initiated_enabled = false
on_download_initiated_logged = false
on_download_initiated_allow_regex = ${common:allow_regex}
on_download_initiated_block_regex = ${common:block_regex}

# This triggers when the download has actually started on an active livestream.
on_download_started =
on_download_started_enabled = false
on_download_started_logged = false
on_download_started_allow_regex = ${common:allow_regex}
on_download_started_block_regex = ${common:block_regex}

# This triggers when we consider a livestream to be finished.
on_download_ended =
on_download_ended_enabled = false
on_download_ended_logged = false

# This triggers when the merge is done (successfully or not).
on_merge_done =
on_merge_done_enabled = false
on_merge_done_logged = false


[monitor Meru]
# These values only apply to monitor mode.
channel_name = Matsuro Meru
scan_delay = 20.0
URL = https://www.youtube.com/channel/UCIJ6TGsTcBlYGUj-zbL60EQ


[monitor Prune]
channel_name = Prune
scan_delay = 25.0
URL = https://www.youtube.com/c/Prune73


[monitor Purin]
channel_name = Inukai Purin
scan_delay = 20.0
URL = https://www.youtube.com/channel/UCdrQWcX7XLDSUEh9SAxnyBg


[monitor Kana]
channel_name = Kamiko Kana
scan_delay = 20.0
URL = https://www.youtube.com/c/kamikokana


[monitor Gura]
# These values only apply to monitor mode.
channel_name = Gawr Gura
scan_delay = 20.0
URL = https://www.youtube.com/channel/UCoSrY_IQQVpmIRZ9Xf-y93g

# Spawn a subprocess of your choosing (for this target channel only):
on_upcoming_detected = $(common:ytdlp_command)
on_upcoming_detected_enabled = false
on_upcoming_detected_logged = true
on_upcoming_detected_allow_regex = ".*archiv.*|.*karaoke.*|.*sing.*"
on_upcoming_detected_block_regex =

# Using "" as value will remove any value set in the "monitor" section above.
# This is useful to override the value for a specific channel only.
allow_regex = ".*archiv.*|.*karaoke.*|.*sing.*"
block_regex = ""
>>>>>>> c2e77c5e
<|MERGE_RESOLUTION|>--- conflicted
+++ resolved
@@ -2,12 +2,7 @@
 # If these keys are not specified in other sections, 
 # these will be used as a fallback.
 log_level = DEBUG
-<<<<<<< HEAD
-
-# Path to cookies that is commmon to all modes:
-=======
 # Path to cookies that is commmon to all modes if not overriden by sections:
->>>>>>> c2e77c5e
 cookie = 
 # E-mail notification parameters (using ENV is better)
 email_notifications = False
@@ -19,9 +14,6 @@
 from_email =
 
 
-<<<<<<< HEAD
-[monitor]
-=======
 [common]
 # These variables can be re-used in other sections. This section does nothing else.
 # Reference these variables from other sections as ${common:variable}.
@@ -49,7 +41,6 @@
 [monitor]
 # These values are only loaded in Monitor mode.
 
->>>>>>> c2e77c5e
 log_level = INFO
 # Delay between scan retries in minutes
 scan_delay = 15.5
@@ -110,75 +101,7 @@
 # skip_download = True
 
 
-# Delay between scan retries in minutes
-scan_delay = 15.5
-
-# Spawn a subprocess of your choosing (for all channels monitored):
-download_started_hook = 
-
-
 [download]
-<<<<<<< HEAD
-log_level = WARNING
-
-# If live has not started yet, delay retrying by this many minutes
-scan_delay = 2.5
-
-# Path to Netscape formatted cookie file
-# cookie = /path/to/cookies.txt
-
-# Spawn a subprocess of your choosing:
-download_started_hook = 
-
-
-[channel_monitor]
-channel_name = Gawr Gura
-scan_delay = 20.0
-URL = https://www.youtube.com/channel/UCoSrY_IQQVpmIRZ9Xf-y93g
-
-# Spawn a subprocess of your choosing (for this target channel only):
-download_started_hook = yt-dlp, 
-	--embed-thumbnail,
-	--fragment-retries, 50,
-	-o, %(upload_date)s %(uploader)s %(title)s_[%(height)s]_%(id)s.%(ext)s,
-	# -f, bestvideo+bestaudio,
-	# --cookies, %COOKIE_PATH%,
-	--add-metadata,
-	%VIDEO_URL%
-
-# Disable spawning the command above (same as commenting the command out)
-download_started_hook_enabled = false
-
-# Log the command's output (both stdout & stderr)
-download_started_hook_logged = true
-
-# Skip download phase and only run the subprocess when a stream has started
-skip_download = false
-
-
-# [channel_monitor]
-# channel_name = Matsuro Meru
-# scan_delay = 15.0
-# URL = https://www.youtube.com/channel/UCIJ6TGsTcBlYGUj-zbL60EQ
-
-
-# [channel_monitor]
-# channel_name = Kamiko Kana
-# scan_delay = 20.0
-# URL = https://www.youtube.com/c/kamikokana
-
-
-# [channel_monitor]
-# channel_name = Prune
-# scan_delay = 25.0
-# URL = https://www.youtube.com/c/Prune73
-
-
-# [channel_monitor]
-# channel_name = Inukai Purin
-# scan_delay = 20.0
-# URL = https://www.youtube.com/channel/UCdrQWcX7XLDSUEh9SAxnyBg
-=======
 # These values are only loaded in Download mode.
 
 log_level = WARNING
@@ -253,5 +176,4 @@
 # Using "" as value will remove any value set in the "monitor" section above.
 # This is useful to override the value for a specific channel only.
 allow_regex = ".*archiv.*|.*karaoke.*|.*sing.*"
-block_regex = ""
->>>>>>> c2e77c5e
+block_regex = ""